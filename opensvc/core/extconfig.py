--- conflicted
+++ resolved
@@ -728,19 +728,12 @@
                 try:
                     val = val[index]
                 except IndexError:
-<<<<<<< HEAD
-                    drv_group = section.split("#", 1)[0] if section else None
-                    if _v is not None and ((None, _v) in DEFER or (drv_group, _v) in DEFER):
-                        return
-                    val = ""
-=======
                     if self.is_deferred(section, _v):
                         raise ex.NotAvailable
                     else:
                         # not deferrable and unknown reference
                         # return it unchanged
                         raise ex.NotSupported
->>>>>>> 805821e3
 
         if modifier and val:
             try:
