import os
import socket
import time
from itertools import islice

import utilities.os.linux
from utilities.lazy import lazy
from utilities.proc import justcall

from .node import Node as BaseNode


class Node(BaseNode):
    def still_alive(self, action):
        try:
            with open("/proc/sys/kernel/sysrq", "r") as ofile:
                buff = ofile.read()
        except Exception:
            buff = "<unknown>"
        self.log.error("still alive ... maybe %s is ignored by kernel.sysrq=%s "
                       "(check dmesg)" % (action, buff.strip()))
        time.sleep(1)
        self.freeze()

    def sys_reboot(self, delay=0):
        if delay:
            self.log.info("sysrq reboot in %s seconds", delay)
            time.sleep(delay)
        with open("/proc/sysrq-trigger", "w") as ofile:
            ofile.write("b")
        self.still_alive("reboot")

    def sys_crash(self, delay=0):
        if delay:
            self.log.info("sysrq crash in %s seconds", delay)
            time.sleep(delay)
        with open("/proc/sysrq-trigger", "w") as ofile:
            ofile.write("c")
        self.still_alive("crash")

    def shutdown(self):
        cmd = ["shutdown", "-h", "now"]
        ret, out, err = self.vcall(cmd)

    def _reboot(self):
        cmd = ["reboot"]
        ret, out, err = self.vcall(cmd)

    def stats_meminfo(self):
        """
        Memory sizes are store in MB.
        Avails are percentages.
        """
        raw_data = {}
        data = {}
        with open("/proc/meminfo", "r") as ofile:
            for line in ofile.readlines():
                elem = line.split()
                if len(elem) < 2:
                    continue
                raw_data[elem[0].rstrip(":")] = int(elem[1])
        data["mem_total"] = raw_data["MemTotal"] // 1024
        data["mem_avail"] = 100 * (raw_data["MemFree"] + raw_data["Cached"] + raw_data.get("SwapCached", 0) + raw_data.get("SReclaimable", 0)) // raw_data["MemTotal"]
        data["swap_total"] = raw_data["SwapTotal"] // 1024
        try:
            data["swap_avail"] = 100 * raw_data["SwapFree"] // raw_data["SwapTotal"]
        except:
            data["swap_avail"] = 0
        return data

    @lazy
    def user_hz(self):
        return os.sysconf(os.sysconf_names['SC_CLK_TCK'])

    @staticmethod
    def get_tid():
        return utilities.os.linux.get_tid()

    def cpu_time(self, stat_path='/proc/stat'):
        with open(stat_path) as stat_file:
            stat_line = next(stat_file)
        return sum(float(time) for time in
                islice(stat_line.split(), 1, None)) / self.user_hz

    def tid_cpu_time(self, tid):
        stat_path = "/proc/%d/task/%d/stat" % (tid, tid)
        with open(stat_path) as stat_file:
            stat_line = next(stat_file)
        return sum(float(time) for time in
                islice(stat_line.split(), 13, 14)) / self.user_hz

    def pid_cpu_time(self, pid):
        stat_path = "/proc/%d/stat" % pid
        with open(stat_path) as stat_file:
            stat_line = next(stat_file)
        return sum(float(time) for time in
                islice(stat_line.split(), 13, 14)) / self.user_hz

    def tid_mem_total(self, tid):
        stat_path = "/proc/%d/task/%d/statm" % (tid, tid)
        with open(stat_path) as stat_file:
            stat_line = next(stat_file)
        return sum(float(time) for time in
                islice(stat_line.split(), 2, 5))

    def pid_mem_total(self, pid):
        stat_path = "/proc/%d/statm" % pid
        with open(stat_path) as stat_file:
            stat_line = next(stat_file)
        return sum(float(time) for time in
                islice(stat_line.split(), 2, 5))

    def network_route_add(self, dst=None, gw=None, dev=None, local_ip=None, brdev=None, brip=None, table=None, tunnel="auto", **kwargs):
        if dst is None:
            return
<<<<<<< HEAD
        if ":" in dst:
            cmd = ["ip", "-6"]
        else:
            cmd = ["ip"]
        if tunnel == "auto":
=======
        if tunnel in ("auto", "never"):
>>>>>>> bbaadd0c
            if gw is not None:
                cmd += ["route", "replace", dst, "via", gw, "table", table]
            elif dev is not None:
                cmd += ["route", "replace", dst, "dev", dev, "table", table]
            out, err, ret = justcall(cmd)
        else:
            err = ""
        if tunnel == "never":
            self.log.info(" ".join(cmd))
            for line in out.splitlines():
                self.log.info(line)
        elif tunnel == "always" or "invalid gateway" in err or "is unreachable" in err:
            tun = self.network_tunnel_ipip_add(local_ip, gw)
            cmd += ["route", "replace", dst, "dev", tun["dev"], "src", brip.split("/")[0], "table", table]
            self.vcall(cmd)
        else:
            self.log.info(" ".join(cmd))
            for line in out.splitlines():
                self.log.info(line)

    def mac_from_ip6(self, name):
        """
        When the device with the lowest mac is removed from the bridge or when
        a new device with the lowest mac is added to the bridge, all containers
        can experience tcp hangs while the arp table resynchronizes.

        Setting a mac address to the bridge explicitely avoids these mac address
        changes.

        Forge the mac address using a 6a:58 prefix followed by the bridge original
        random address last 4 bytes.
        """
        cmd = ["ip", "link", "show", "dev", name]
        out, _, _ = justcall(cmd)
        mac = out.strip().split("\n")[-1].split()[1]
        return "6a:58" + mac[5:]

    def mac_from_ip4(self, ip):
        """
        When the device with the lowest mac is removed from the bridge or when
        a new device with the lowest mac is added to the bridge, all containers
        can experience tcp hangs while the arp table resynchronizes.

        Setting a mac address to the bridge explicitely avoids these mac address
        changes.

        Forge the mac address using a 0a:58 prefix followed by the bridge ipv4
        address converted to hexa (same algorithm used in k8s).
        """
        mac = "0a:58"
        for i in ip.split("/", 1)[0].split("."):
            mac += ":%.2x" % int(i)
        return mac

    def network_bridge_add(self, name, ip):
        cmd = ["ip", "link", "show", name]
        _, _, ret = justcall(cmd)
        if ret != 0:
            cmd = ["ip", "link", "add", "name", name, "type", "bridge"]
            self.vcall(cmd)
        cmd = ["ip", "addr", "show", "dev", name]
        out, _, _ = justcall(cmd)
        if " "+ip+" " not in out:
            cmd = ["ip", "addr", "add", ip, "dev", name]
            self.vcall(cmd)
        cmd = ["ip", "link", "show", "dev", name]
        out, _, _ = justcall(cmd)
        if ":" in ip:
            mac = self.mac_from_ip6(name)
        else:
            mac = self.mac_from_ip4(ip)
        if mac not in out:
            cmd = ["ip", "link", "set", "dev", name, "address", mac]
            self.vcall(cmd)
        if "DOWN" in out:
            cmd = ["ip", "link", "set", "dev", name, "up"]
            self.vcall(cmd)

    def network_ip_intf(self, addr):
        cmd = ["ip", "addr"]
        out, _, _ = justcall(cmd)
        marker = "inet %s/" % addr
        for line in out.splitlines():
            if marker in line:
                return line.split()[-1]

    def network_tunnel_ipip_add(self, src, dst):
        src_dev = self.network_ip_intf(src)
        name = "tun" + dst.split("/", 1)[0].replace(".", "")
        cmd = ["ip", "tunnel", "show", name]
        out, err, ret = justcall(cmd)
        if out:
            action = "change"
        else:
            action = "add"
        cmd = ["ip", "tunnel", action, name, "mode", "ipip",
               "local", src, "remote", dst]
        if src_dev:
            cmd += ["dev", src_dev]
        self.vcall(cmd)
        if action == "add":
            cmd = ["ip", "link", "set", "dev", name, "up"]
            self.vcall(cmd)
        return {
            "dev": name,
            "local": src,
            "remote": dst,
        }

    def network_create_fwrules(self, name):
        nets = self.networks_data()
        data = nets[name]
        ntype = data["config"]["type"]
        if ntype not in ("bridge", "routed_bridge"):
            return
        chain = "osvc-" + name
        comment = "name: %s" % name
        src = data.get("cni", {}).get("data", {}).get("ipam", {}).get("subnet")
        if not src:
            src = data.get("cni", {}).get("data", {}).get("network")
        if src and ":" in src:
            af = socket.AF_INET6
        else:
            af = socket.AF_INET

        self.network_ipt_add_chain(chain, nat=True, af=af)

        for net in nets.values():
            if net["config"]["network"] == "undef":
                continue
            dst = net["config"]["network"]
            _af = socket.AF_INET6 if ":" in dst else socket.AF_INET
            if af != _af:
                continue
            self.network_ipt_add_rule(chain, nat=True, dst=net["config"]["network"], act="RETURN", comment=comment, where="head", af=af)

        if af == socket.AF_INET6:
            self.network_ipt_add_rule(chain=chain, nat=True, dst="::/0", act="MASQUERADE", comment=comment, where="tail", af=af)
        else:
            self.network_ipt_add_rule(chain=chain, nat=True, dst="!224.0.0.0/4", act="MASQUERADE", comment=comment, where="tail", af=af)
        self.network_ipt_add_rule(chain="POSTROUTING", nat=True, src=src, act=chain, comment=comment, af=af)
        self.network_ipt_add_rule(chain="FORWARD", nat=False, indev="obr_"+name, act="ACCEPT", comment=comment, af=af)
        self.network_ipt_add_rule(chain="FORWARD", nat=False, outdev="obr_"+name, act="ACCEPT", comment=comment, af=af)

    def network_ipt_add_rule(self, chain=None, nat=False, dst=None, src=None, act="RETURN", comment=None, where="tail", indev=None, outdev=None, af=socket.AF_INET):
        if nat:
            nat = ["-t", "nat"]
        else:
            nat = []
        if where == "head":
            where = "-I"
        else:
            where = "-A"
        if af == socket.AF_INET6:
            cmd1 = ["ip6tables"] + nat
        else:
            cmd1 = ["iptables"] + nat
        cmd2 = [chain]
        if indev:
            cmd2 += ["-i", indev]
        if outdev:
            cmd2 += ["-o", outdev]
        if src:
            if src[0] == "!":
                cmd2 += ["!"]
                src = src[1:]
            cmd2 += ["-s", src]
        if dst:
            if dst[0] == "!":
                cmd2 += ["!"]
                dst = dst[1:]
            cmd2 += ["-d", dst]
        cmd2 += ["-j", act]
        if comment:
            cmd2 += ["-m", "comment", "--comment", comment]
        cmd = cmd1 + ["-C"] + cmd2
        out, err, ret = justcall(cmd)
        if ret == 0:
            return
        cmd = cmd1 + [where] + cmd2
        self.log.info(" ".join(cmd))
        out, err, ret = justcall(cmd)
        if ret != 0 and err:
            self.log.error(err)

    def network_ipt_add_chain(self, chain, nat=False, af=socket.AF_INET):
        if af == socket.AF_INET6:
            cmd = ["ip6tables"]
        else:
            cmd = ["iptables"]
        if nat:
            cmd += ["-t", "nat"]
        cmd += ["-N", chain]
        out, err, ret = justcall(cmd)
        if "already exist" in err:
            return
        self.log.info(" ".join(cmd))
        if ret != 0:
            self.log.error(err)<|MERGE_RESOLUTION|>--- conflicted
+++ resolved
@@ -113,15 +113,11 @@
     def network_route_add(self, dst=None, gw=None, dev=None, local_ip=None, brdev=None, brip=None, table=None, tunnel="auto", **kwargs):
         if dst is None:
             return
-<<<<<<< HEAD
         if ":" in dst:
             cmd = ["ip", "-6"]
         else:
             cmd = ["ip"]
-        if tunnel == "auto":
-=======
         if tunnel in ("auto", "never"):
->>>>>>> bbaadd0c
             if gw is not None:
                 cmd += ["route", "replace", dst, "via", gw, "table", table]
             elif dev is not None:
