"""
Monitor Thread
"""
import codecs
import json
import logging
import os
import re
import shutil
import sys
import tempfile
import threading
import time
from itertools import chain

import daemon.shared as shared
from core.freezer import Freezer
from env import Env
from foreign.six.moves import queue
from utilities.naming import (factory, fmt_path, list_services,
                              resolve_path, split_path, svc_pathcf,
                              svc_pathvar)
from utilities.files import makedirs, fsum
from utilities.cache import purge_cache
from utilities.storage import Storage

STARTED_STATES = [
    "n/a",
    "up",
]
STOPPED_STATES = [
    "n/a",
    "down",
    "stdby up",
    "stdby down",
    "unknown",     # slavers with deleted slaves
    None,          # base-kind services
]
SHUTDOWN_STATES = [
    "n/a",
    "down",
    "stdby down",
    "unknown",     # slavers with deleted slaves
    None,          # base-kind services
]
ORCHESTRATE_STATES = (
    "ready",
    "idle",
    "wait children",
    "wait parents",
    "wait sync",
    "wait leader",
    "wait non-leader",
)
ABORT_STATES = (
    ("thaw failed", "thawed"),
    ("freeze failed", "frozen"),
    ("start failed", "started"),
    ("stop failed", "stopped"),
    ("stop failed", "purged"),
    ("stop failed", "unprovisioned"),
    ("shutdown failed", "shutdown"),
    ("delete failed", "deleted"),
    ("unprovision failed", "unprovisioned"),
    ("provision failed", "provisioned"),
    ("place failed", "placed"),
    ("purge failed", "purged"),
)
NON_LEADER_ABORT_STATES = (
    ("stop failed", "placed@"),
    ("stop failed", "placed"),
)
LEADER_ABORT_STATES = (
    ("start failed", "placed"),
    ("start failed", "placed@"),
)

ETC_NS_SKIP = len(os.path.join(Env.paths.pathetcns, ""))

#import cProfile
#import pstats
#pr = cProfile.Profile()

#def start_profile():
#    pr.enable()

#def stop_profile():
#    pr.disable()
#    ps = pstats.Stats(pr).sort_stats(2)
#    ps.print_stats()

class Defer(Exception):
    """
    Raised from orchestration routines to signal the condition to
    start the next step are not satisfied yet.
    """
    pass

class MonitorObjectOrchestratorManualMixin(object):
    def object_orchestrator_manual(self, svc, smon, status):
        """
        Take actions to meet global expect target, set by user or by
        object_orchestrator_auto()
        """
        if smon.global_expect is None:
            return
        instance = self.get_service_instance(svc.path, Env.nodename)
        kwargs = dict(svc=svc, smon=smon, status=status, instance=instance)
        try:
            base_global_expect, target = smon.global_expect.split("@", 1)
            fnname = "_oom_{ge}_at".format(ge=base_global_expect)
            kwargs["target"] = target
        except Exception:
            fnname = "_oom_{ge}".format(ge=smon.global_expect)
        try:
            fn = getattr(self, fnname)
        except AttributeError:
            self.log.warning("unsupported global expect on %s: %s",
                             svc.path, smon.global_expect)
            self.set_smon(global_expect="unset")
            return
        try:
            fn(**kwargs)
        except Defer as exc:
            self.log.debug("%s %s defer %s", svc.path, fnname, exc.args[0])

    def _oom_frozen(self, svc=None, smon=None, status=None, instance=None):
        if not self.instance_frozen(svc.path):
            self.event("instance_freeze", {
                "reason": "target",
                "path": svc.path,
                "monitor": smon,
            })
            self.service_freeze(svc.path)

    def _oom_thawed(self, svc=None, smon=None, status=None, instance=None):
        if self.instance_frozen(svc.path):
            self.event("instance_thaw", {
                "reason": "target",
                "path": svc.path,
                "monitor": smon,
            })
            self.service_thaw(svc.path)

    def _oom_shutdown(self, svc=None, smon=None, status=None, instance=None):
        def step_wait_children():
            if not self.children_down(svc):
                self.set_smon(svc.path, status="wait children")
                raise Defer("wait: children are not stopped yet")
            elif smon.status == "wait children":
                self.set_smon(svc.path, status="idle")
        
        def step_freeze():
            if self.instance_frozen(svc.path):
                return
            self.event("instance_freeze", {
                "reason": "target",
                "path": svc.path,
            })
            self.service_freeze(svc.path)
            raise Defer("freeze: action started")

        def step_shutdown():
            if self.is_instance_shutdown(instance):
                return
            thawed_on = self.service_instances_thawed(svc.path)
            if thawed_on:
                self.duplog("info", "service %(path)s still has thawed "
                            "instances on nodes %(thawed_on)s, delay "
                            "shutdown",
                            path=svc.path,
                            thawed_on=", ".join(thawed_on))
            else:
                self.service_shutdown(svc.path)

        step_wait_children()
        step_freeze()
        step_shutdown()

    def _oom_stopped(self, svc=None, smon=None, status=None, instance=None):
        def step_wait_children():
            if not self.children_down(svc):
                self.set_smon(svc.path, status="wait children")
                raise Defer("wait: children are not stopped yet")
            elif smon.status == "wait children":
                self.set_smon(svc.path, status="idle")
        
        def step_freeze():
            if self.instance_frozen(svc.path):
                return
            self.log.info("freeze service %s", svc.path)
            self.event("instance_freeze", {
                "reason": "target",
                "path": svc.path,
            })
            self.service_freeze(svc.path)
            raise Defer("freeze: action started")

        def step_stop():
            if instance.avail in STOPPED_STATES:
                return
            thawed_on = self.service_instances_thawed(svc.path)
            if thawed_on:
                self.duplog("info", "service %(path)s still has thawed instances "
                            "on nodes %(thawed_on)s, delay stop",
                            path=svc.path,
                            thawed_on=", ".join(thawed_on))
            else:
                self.event("instance_stop", {
                    "reason": "target",
                    "path": svc.path,
                })
                self.service_stop(svc.path)

        step_wait_children()
        step_freeze()
        step_stop()

    def _oom_started(self, svc=None, smon=None, status=None, instance=None):
        def step_wait_parents():
            if not self.parents_available(svc):
                self.set_smon(svc.path, status="wait parents")
                raise Defer("wait: parents are not started yet")
            elif smon.status == "wait parents":
                self.set_smon(svc.path, status="idle")

        def step_thaw():
            if not self.instance_frozen(svc.path):
                return
            self.event("instance_thaw", {
                "reason": "target",
                "path": svc.path,
            })
            self.service_thaw(svc.path)
            raise Defer("thaw: action started")

        def step_start():
            if status in STARTED_STATES:
                return
            agg = self.get_service_agg(svc.path)
            if agg.frozen != "thawed":
                raise Defer("start: instance is not thawed yet")
            self.object_orchestrator_auto(svc, smon, status)
            raise Defer("start: action started")

        step_thaw()
        step_wait_parents()
        step_start()

    def _oom_unprovisioned(self, svc=None, smon=None, status=None, instance=None):
        def step_wait_status():
            if smon.status not in ("unprovisioning", "stopping"):
                return
            raise Defer("wait: incompatible monitor status: %s" % smon.status)

        def step_wait_done():
            if svc.path in shared.SERVICES and not self.instance_unprovisioned(instance):
                return
            if smon.status != "idle":
                self.set_smon(svc.path, status="idle")
            raise Defer("wait: instance does not exist or already unprovisioned")

        def step_set_wait_children():
            if self.children_unprovisioned(svc):
                return
            self.set_smon(svc.path, status="wait children")
            raise Defer("wait: set wait children")

        def step_stop():
            if instance.avail in STOPPED_STATES:
                return
            self.event("instance_stop", {
                "reason": "target",
                "path": svc.path,
            })
            self.service_stop(svc.path, force=True)
            raise Defer("stop: action started")

        def step_wait_stopped():
            agg = self.get_service_agg(svc.path)
            if agg.avail in STOPPED_STATES:
                return
            raise Defer("wait: local instance not stopped yet")

        def step_wait_children():
            if smon.status != "wait children":
                return
            if self.children_unprovisioned(svc):
                return
            raise Defer("wait: children are not unprovisioned yet")

        def step_wait_non_leader():
            if smon.status != "wait non-leader":
                return
            if self.leader_last(svc, provisioned=False, silent=True):
                return
            self.log.info("service %s still waiting non leaders", svc.path)
            raise Defer("wait: non-leader instances are not unprovisioned yet")

        def step_set_wait_non_leader():
            leader = self.leader_last(svc, provisioned=False)
            if leader:
                return leader
            self.set_smon(svc.path, status="wait non-leader")
            raise Defer("wait: set wait non-leader")

        def step_unprovision():
            self.event("instance_unprovision", {
                "reason": "target",
                "path": svc.path,
            })
            self.service_unprovision(svc, leader)

        step_wait_status()
        step_wait_done()
        step_set_wait_children()
        step_stop()
        step_wait_stopped()
        step_wait_children()
        leader = step_wait_non_leader() # pylint: disable=assignment-from-none
        step_set_wait_non_leader()
        step_unprovision()

    def _oom_provisioned(self, svc=None, smon=None, status=None, instance=None):
        def step_wait_parents():
            if smon.status == "wait parents":
                if not self.parents_available(svc):
                    raise Defer("wait: parents not available")

        def step_wait_leader():
            if smon.status == "wait leader":
                if not self.leader_first(svc, provisioned=True, silent=True):
                    raise Defer("wait: leader not provisioned yet")

        def step_wait_sync():
            if smon.status == "wait sync":
                if not self.min_instances_reached(svc):
                    raise Defer("wait: the object configuration is not synced yet")

        def step_provision():
            if self.instance_provisioned(instance):
                self.set_smon(svc.path, status="idle")
                raise Defer("provision: instance already provisioned")
            if not self.min_instances_reached(svc):
                self.set_smon(svc.path, status="wait sync")
                raise Defer("provision: set wait sync")
            if self.is_natural_leader(svc) and not self.parents_available(svc):
                self.set_smon(svc.path, status="wait parents")
                raise Defer("provision: set wait parents")
            if not self.leader_first(svc, provisioned=True):
                self.set_smon(svc.path, status="wait leader")
                raise Defer("provision: set wait leader")
            self.event("instance_provision", {
                "reason": "target",
                "path": svc.path,
            })
            self.service_provision(svc)
            raise Defer("provision: action started")

        step_wait_parents()
        step_wait_leader()
        step_wait_sync()
        step_provision()

    def _oom_deleted(self, svc=None, smon=None, status=None, instance=None):
        def step_wait_children():
            if self.children_down(svc):
                if smon.status == "wait children":
                    self.set_smon(svc.path, status="idle")
                return
            self.set_smon(svc.path, status="wait children")
            raise Defer("wait: children are not down yet")

        def step_delete():
            if svc.path not in shared.SERVICES:
                raise Defer("delete: object does not exist")
            self.event("instance_delete", {
                "reason": "target",
                "path": svc.path,
            })
            self.service_delete(svc.path)
            raise Defer("delete: action started")

        step_wait_children()
        step_delete()

    def _oom_purged(self, svc=None, smon=None, status=None, instance=None):
        def step_wait_status():
            if smon.status not in ("purging", "deleting", "stopping"):
                return
            raise Defer("wait: incompatible monitor status: %s" % smon.status)

        def step_wait_children():
            if self.children_unprovisioned(svc):
                return
            self.set_smon(svc.path, status="wait children")
            raise Defer("wait: children are not unprovisioned yet")

        def step_stop():
            if instance.avail in STOPPED_STATES:
                return
            self.event("instance_stop", {
                "reason": "target",
                "path": svc.path,
            })
            self.service_stop(svc.path, force=True)
            raise Defer("stop: action started")

        def step_purge():
            agg = self.get_service_agg(svc.path)
            if agg.avail not in STOPPED_STATES:
                raise Defer("purge: object is not stopped")
            if smon.status == "wait children":
                if not self.children_unprovisioned(svc):
                    raise Defer("purge: waiting children")
            elif smon.status == "wait non-leader":
                if not self.leader_last(svc, provisioned=False, silent=True, deleted=True):
                    raise Defer("purge: waiting non-leader")
            leader = self.leader_last(svc, provisioned=False, deleted=True)
            if not leader:
                self.set_smon(svc.path, status="wait non-leader")
                raise Defer("purge: wait non-leader")
            if svc.path in shared.SERVICES and svc.kind not in ("vol", "svc"):
                # base services do not implement the purge action
                self.event("instance_delete", {
                    "reason": "target",
                    "path": svc.path,
                })
                self.service_delete(svc.path)
                raise Defer("purge: delete action started")
            if svc.path not in shared.SERVICES or not instance:
                if smon.status != "idle":
                    self.set_smon(svc.path, status="idle")
                raise Defer("purge: object or instance does not exist")
            self.event("instance_purge", {
                "reason": "target",
                "path": svc.path,
            })
            self.service_purge(svc, leader)
            raise Defer("purge: action started")

        step_wait_status()
        step_wait_children()
        step_stop()
        step_purge()

    def _oom_aborted(self, svc=None, smon=None, status=None, instance=None):
        if smon.local_expect in (None, "started"):
            return
        self.event("instance_abort", {
            "reason": "target",
            "path": svc.path,
        })
        self.set_smon(svc.path, local_expect="unset")

    def _oom_placed(self, svc=None, smon=None, status=None, instance=None):
        """
        Flex start new instances before stopping the old.
        Failover stop old instance before stopping the new.
        """
        # refresh smon for placement attr change caused by a clear
        smon = self.get_service_monitor(svc.path)

        def step_thaw():
            if not self.instance_frozen(svc.path):
                return
            self.event("instance_thaw", {
                "reason": "target",
                "path": svc.path,
            })
            self.service_thaw(svc.path)
            raise Defer("thaw: action started")

        def step_stop():
            if smon.placement == "leader":
                return
            if not self.has_leader(svc):
                raise Defer("stop: no peer node can takeover")
            if instance.avail in STOPPED_STATES:
                raise Defer("stop: local instance already stopped")
            if svc.topology == "flex" and not self.leaders_started(svc.path):
                raise Defer("start: flex leader instances not started")
            self.event("instance_stop", {
                "reason": "target",
                "path": svc.path,
            })
            self.service_stop(svc.path)
            raise Defer("stop: action started")

        def step_start():
            if instance.avail in STARTED_STATES:
                return
            if svc.topology == "failover" and not self.non_leaders_stopped(svc.path):
                raise Defer("start: failover non-leader instances not stopped")
            agg = self.get_service_agg(svc.path)
            if agg.placement in ("optimal", "n/a") and agg.avail == "up":
                raise Defer("start: aggregate placement is optimal and avail up")
            self.object_orchestrator_auto(svc, smon, status)
            raise Defer("start: action started")

        step_thaw()
        step_stop()
        step_start()

    def _oom_placed_at(self, svc=None, smon=None, status=None, instance=None, target=None):
        """
        Flex start new instances before stopping the old.
        Failover stop old instance before stopping the new.
        """
        target = target.split(",")
        candidates = self.placement_candidates(
            svc, discard_frozen=False,
            discard_overloaded=False,
            discard_unprovisioned=False,
            discard_constraints_violation=False,
            discard_start_failed=False,
            discard_affinities=False,
        )
        def step_thaw():
            if not self.instance_frozen(svc.path):
                return
            self.event("instance_thaw", {
                "reason": "target",
                "path": svc.path,
            })
            self.service_thaw(svc.path)
            raise Defer("thaw: action started")

        def step_stop():
            if Env.nodename in target:
                return
            if instance.avail in STOPPED_STATES:
                return
            if svc.topology == "flex" and not self.instances_started(svc.path, set(svc.peers) & set(target)):
                raise Defer("stop: flex destination instances not started")
            if smon.status == "stop failed":
                raise Defer("stop: local instance blocking mon status (%s)" % smon.status)
            if not (set(target) & set(candidates)):
                raise Defer("stop: no candidate to takeover")
            self.event("instance_stop", {
                "reason": "target",
                "path": svc.path,
            })
            self.service_stop(svc.path)
            raise Defer("stop: action started")

        def step_wait_parents():
            dep = self.parents_available(svc)
            if not dep and instance.avail not in STARTED_STATES:
                self.set_smon(svc.path, status="wait parents")
                raise Defer("wait: parents are not started yet")
            if smon.status == "wait parents":
                if dep or instance.avail in STARTED_STATES:
                    self.set_smon(svc.path, status="idle")

        def step_start():
            if Env.nodename not in target:
                return
            if instance.avail in STARTED_STATES:
                return
            if svc.topology == "failover" and not self.instances_stopped(svc.path, set(svc.peers) - set(target)):
                raise Defer("start: failover source instances not stopped")
            if Env.nodename not in target:
                raise Defer("start: not a target")
            if instance.avail not in STOPPED_STATES + ["warn"]:
                raise Defer("start: local instance not stopped or warn")
            if smon.status in ("start failed", "place failed"):
                raise Defer("start: local instance blocking mon status (%s)" % smon.status)
            self.event("instance_start", {
                "reason": "target",
                "path": svc.path,
            })
            err_status="place failed" if smon.global_expect == "placed" else "start failed"
            self.service_start(svc.path, err_status=err_status)
            raise Defer("start: action started")

        step_thaw()
        step_stop()
        step_wait_parents()
        step_start()

class Monitor(shared.OsvcThread, MonitorObjectOrchestratorManualMixin):
    """
    The monitoring thread collecting local service states and taking decisions.
    """
    name = "monitor"
    monitor_period = 0.5
    arbitrators_check_period = 60
    max_shortloops = 30
    default_stdby_nb_restart = 2
    arbitrators_data = None
    last_arbitrator_ping = 0

    def __init__(self):
        shared.OsvcThread.__init__(self)
        self._shutdown = False
        self.compat = True
        self.last_node_data = None
        self.init_steps = set()

    def init(self):
        self.set_tid()
        self.log = logging.LoggerAdapter(logging.getLogger(Env.nodename+".osvcd.monitor"), {"node": Env.nodename, "component": self.name})
        self.event("monitor_started")
        self.startup = time.time()
        self.rejoin_grace_period_expired = False
        self.shortloops = 0
        self.unfreeze_when_all_nodes_joined = False
        self.node_frozen = self.freezer.node_frozen()
        self.init_data()

        if os.environ.get("OPENSVC_AGENT_UPGRADE"):
            if not self.node_frozen:
                self.event("node_freeze", data={"reason": "upgrade"})
                self.unfreeze_when_all_nodes_joined = True
                self.freezer.node_freeze()
                self.node_frozen = self.freezer.node_frozen()

        last_boot_id = shared.NODE.last_boot_id()
        boot_id = shared.NODE.asset.get_boot_id()
        try:
            # align float precision (py2/3 use different precision for mtime)
            last_boot_id = "%.02f" % float(last_boot_id)
            boot_id = "%.02f" % float(boot_id)
        except (TypeError, ValueError):
            pass
        self.log.info("boot id %s, last %s", boot_id, last_boot_id)
        self.wait_listener()
        if last_boot_id in (None, boot_id):
            self.services_init_status()
        else:
            self.kern_freeze()
            self.services_init_boot()
        shared.NODE.write_boot_id()
        self.dump_nodes_info()

        # send a first message without service status, so the peers know
        # we are in init state.
        self.update_hb_data()

    def wait_listener(self):
        while True:
            lsnr = shared.THREADS.get("listener")
            if lsnr and lsnr.stage == "ready":
                break
            time.sleep(0.2)

    def init_data(self):
        self._update_cluster_data()
        shared.GEN = 0
        initial_data = {
            "compat": shared.COMPAT_VERSION,
            "api": shared.API_VERSION,
            "agent": shared.NODE.agent_version,
            "monitor": {
                "status": "init",
                "status_updated": time.time(),
            },
            "labels": shared.NODE.labels,
            "targets": shared.NODE.targets,
            "services": {
                "status": {},
                "config": {},
            },
            "gen": {
            },
            "config": {
                "csum": shared.NODE.nodeconf_csum(),
            },
        }
        self.node_data.set([], initial_data)
        for nodename in self.cluster_nodes:
            self.nodes_data.setnx([nodename], {})

    def run(self):
        try:
            self.init()
        except Exception as exc:
            self.log.exception(exc)
            raise
        try:
            while True:
                self.do()
                if self.stopped():
                    self.join_threads()
                    self.kill_procs()
                    sys.exit(0)
        except Exception as exc:
            self.log.exception(exc)

    def transition_count(self):
        count = 0
        for path, smon in self.iter_local_services_monitors():
            if smon.status and smon.status != "scaling" and smon.status.endswith("ing"):
                count += 1
        return count

    def set_next(self, timeout):
        """
        Set the shortloop counter to the value meaning the long loop will
        be run at most in <timeout> seconds.
        """
        target = self.max_shortloops - (timeout // self.monitor_period)
        if target < 0:
            target = 0
        elif target < self.shortloops:
            return
        self.shortloops = target

    def add_service(self, path):
        name, namespace, kind = split_path(path)
        svc = factory(kind)(name, namespace, node=shared.NODE, log_handlers=[])
        svc.configure_scheduler()
        shared.SERVICES[path] = svc
        return svc

    def reconfigure(self):
        """
        The node config references may have changed, update the services objects.
        """
        self._update_cluster_data()
        shared.NODE.unset_lazy("labels")
        self.node_data.set(["labels"], shared.NODE.labels)
        self.node_data.set(["config"], {"csum": shared.NODE.nodeconf_csum()})
        self.on_nodes_info_change()
        for path in [p for p in shared.SERVICES]:
            try:
                self.add_service(path)
            except Exception as exc:
                continue

    def do(self):
        terminated = self.janitor_procs() + self.janitor_threads()
        changed = self.merge_rx()
        changed |= self.mon_changed()
        if self.get_node_monitor().status == "init" and self.services_have_init_status():
            self.set_nmon(status="rejoin")
            self.rejoin_grace_period_expired = False
        if terminated == 0 and not changed and self.shortloops < self.max_shortloops:
            self.shortloops += 1
            if self.shortloops == self.max_shortloops:
                # we're very idle, take time to ...
                self.update_completions()
            with shared.MON_TICKER:
                shared.MON_TICKER.wait(self.monitor_period)
            return
        self.node_frozen = self.freezer.node_frozen()
        if changed:
            with shared.MON_TICKER:
                #self.log.debug("woken for:")
                #for idx, reason in enumerate(shared.MON_CHANGED):
                #    self.log.debug("%d. %s", idx, reason)
                self.unset_mon_changed()
        self.shortloops = 0
        self.reload_config()
        if self._shutdown:
            if len(self.procs) == 0:
                self.stop()
        else:
            self.update_cluster_data()
            self.orchestrator()
        self.update_hb_data()
        shared.wake_collector()

    #########################################################################
    #
    # Service config exchange
    #
    #########################################################################
    def sync_services_conf(self):
        """
        For each service, decide if we have an outdated configuration file
        and fetch the most recent one if needed.
        """
        confs = self.get_services_configs()
        for path, data in confs.items():
            try:
                shared.SERVICES[path]
                new_service = False
            except KeyError:
                new_service = True
            if self.has_instance_with(path, global_expect=["purged", "deleted"]):
                continue
            if Env.nodename not in data:
                # need to check if we should have this config ?
                new_service = True
            if new_service:
                ref_conf = Storage({
                    "csum": "",
                    "updated": 0,
                })
                ref_nodename = Env.nodename
            else:
                ref_conf = data[Env.nodename]
                ref_nodename = Env.nodename
            for nodename, conf in data.items():
                if Env.nodename == nodename:
                    continue
                if new_service and Env.nodename not in conf.get("scope", []):
                    # we are not a service node
                    continue
                if conf.csum != ref_conf.csum and \
                   conf.updated > ref_conf.updated:
                    ref_conf = conf
                    ref_nodename = nodename
            if not new_service and ref_conf.scope and Env.nodename not in ref_conf.scope:
                smon = self.get_service_monitor(path)
                if not smon or smon.status == "deleting":
                    continue
                self.log.info("node %s has the most recent %s config, "
                              "which no longer defines %s as a node.",
                              ref_nodename, path, Env.nodename)
                #self.event("instance_stop", {
                #    "reason": "relayout",
                #    "path": svc.path,
                #})
                #self.service_stop(path, force=True)
                self.service_delete(path)
                continue
            if ref_nodename == Env.nodename:
                # we already have the most recent version
                continue
            try:
                svc = shared.SERVICES[path]
                if Env.nodename in svc.nodes and ref_nodename in svc.drpnodes:
                    # don't fetch drp config from prd nodes
                    continue
            except KeyError:
                pass
            self.log.info("node %s has the most recent %s config",
                          ref_nodename, path)
            self.fetch_service_config(path, ref_nodename)
            if new_service:
                self.init_new_service(path)
            else:
                self.service_status_fallback(path)

    def init_new_service(self, path):
        try:
            self.add_service(path)
        except Exception as exc:
            self.log.error("unbuildable service %s fetched: %s", path, exc)
            return

        try:
            svc = shared.SERVICES[path]
            if svc.kind == "svc":
                self.event("instance_freeze", {
                    "reason": "install",
                    "path": svc.path,
                })
                Freezer(path).freeze()
            if not os.path.exists(svc.paths.cf):
                return
            self.service_status_fallback(svc.path)
        except Exception:
            # can happen when deleting the service
            pass

    def fetch_service_config(self, path, nodename):
        """
        Fetch and install the most recent service configuration file, using
        the remote node listener.
        """
        req = {
            "action": "object_config",
            "options": {
                "path": path,
            },
        }
        resp = self.daemon_get(req, server=nodename)
        if resp is None:
            self.log.error("unable to fetch service %s config from node %s: "
                           "received %s", path, nodename, resp)
            return
        status = resp.get("status", 1)
        if status == 2:
            # peer is deleting this service
            self.log.info(resp.get("error", ""))
            return
        elif status != 0:
            self.log.error("unable to fetch service %s config from node %s: "
                           "received %s", path, nodename, resp)
            return
        with tempfile.NamedTemporaryFile(dir=Env.paths.pathtmp, delete=False) as filep:
            tmpfpath = filep.name
        try:
            with codecs.open(tmpfpath, "w", "utf-8") as filep:
                filep.write(resp["data"])
            with shared.SERVICES_LOCK:
                if path in shared.SERVICES:
                    svc = shared.SERVICES[path]
                else:
                    svc = None
            if svc:
                try:
                    results = svc._validate_config(path=filep.name)
                except Exception as exc:
                    self.log.error("service %s fetched config validation "
                                   "error: %s", path, exc)
                    return
            else:
                results = {"errors": 0}
            if results["errors"] == 0:
                dst = svc_pathcf(path)
                makedirs(os.path.dirname(dst))
                shutil.copy(filep.name, dst)
                mtime = resp.get("mtime")
                if mtime:
                    os.utime(dst, (mtime, mtime))
            else:
                self.log.error("the service %s config fetched from node %s is "
                               "not valid", path, nodename)
                return
            try:
                svc = self.add_service(path)
                svc.postinstall()
            except Exception as exc:
                self.log.error("service %s postinstall failed: %s", path, exc)
        finally:
            os.unlink(tmpfpath)

        self.event("service_config_installed", {
            "path": path,
            "from": nodename
        })

    #########################################################################
    #
    # Node and Service Commands
    #
    #########################################################################
    def generic_callback(self, path, **kwargs):
        self.set_smon(path, **kwargs)
        self.update_hb_data()

    def node_stonith(self, node):
        proc = self.node_command(["stonith", "--node", node])

        # make sure we won't redo the stonith for another service
        for path, smon in self.iter_local_services_monitors():
             if smon.stonith == node:
                 self.set_smon(path, stonith="unset")

        # wait for 10sec before giving up
        for step in range(10):
            ret = proc.poll()
            if ret is not None:
                return ret
            time.sleep(1)

        # timeout, free the caller
        self.push_proc(proc=proc)

    def service_startstandby_resources(self, path, rids, slave=None):
        self.set_smon(path, "restarting")
        cmd = ["startstandby", "--rid", ",".join(rids)]
        if slave:
            cmd += ["--slave", slave]
        proc = self.service_command(path, cmd)
        self.push_proc(
            proc=proc,
            on_success="service_start_resources_on_success",
            on_success_args=[path, rids],
            on_success_kwargs={"slave": slave},
            on_error="generic_callback",
            on_error_args=[path],
            on_error_kwargs={"status": "idle"},
        )

    def service_start_resources(self, path, rids, slave=None):
        self.set_smon(path, "restarting")
        cmd = ["start", "--rid", ",".join(rids)]
        if slave:
            cmd += ["--slave", slave]
        proc = self.service_command(path, cmd)
        self.push_proc(
            proc=proc,
            on_success="service_start_resources_on_success",
            on_success_args=[path, rids],
            on_success_kwargs={"slave": slave},
            on_error="generic_callback",
            on_error_args=[path],
            on_error_kwargs={"status": "idle"},
        )

    def service_start_resources_on_success(self, path, rids, slave=None):
        self.set_smon(path, status="idle")
        self.update_hb_data()
        changed = False
        for rid in rids:
            instance = self.get_service_instance(path, Env.nodename)
            if instance is None:
                self.reset_smon_retries(path, rid)
                changed = True
                continue
            if slave is None:
               res = instance.get("resources", {}).get(rid, {})
               if res.get("status") not in ("up", "stdby up"):
                   self.log.error("%s start returned success but resource is "
                                  "still not up", rid)
                   continue
            else:
               res = instance.get("encap", {}).get(slave, {}).get("resources", {}).get(rid, {})
               if res.get("status") not in ("up", "stdby up"):
                   self.log.error("%s start in container %s returned success "
                                  "but resource is still not up", rid, slave)
                   continue
            changed = True
            self.reset_smon_retries(path, rid)
        if changed:
            self.update_hb_data()

    def service_status(self, path):
        if Env.nodename not in shared.SERVICES[path].nodes:
            self.log.info("skip status refresh on %s (foreign)", path)
            return
        smon = self.get_service_monitor(path)
        if smon.status and smon.status.endswith("ing"):
            # no need to run status, the running action will refresh the status earlier
            return
        cmd = ["status", "--refresh", "--waitlock=0"]
        if self.has_proc(cmd):
            # no need to run status twice
            return
        proc = self.service_command(path, cmd, local=False)
        self.push_proc(
            proc=proc,
            cmd=cmd,
        )

    def service_toc(self, path):
        self.set_smon(path, "tocing")
        proc = self.service_command(path, ["toc"])
        self.push_proc(
            proc=proc,
            on_success="generic_callback",
            on_success_args=[path],
            on_success_kwargs={"status": "idle", "local_expect": "unset", "expected_status": "tocing"},
            on_error="generic_callback",
            on_error_args=[path],
            on_error_kwargs={"status": "toc failed"},
        )

    def service_start(self, path, err_status="start failed"):
        self.set_smon(path, "starting")
        proc = self.service_command(path, ["start"])
        self.push_proc(
            proc=proc,
            on_success="generic_callback",
            on_success_args=[path],
            on_success_kwargs={"status": "idle", "local_expect": "started"},
            on_error="generic_callback",
            on_error_args=[path],
            on_error_kwargs={"status": err_status},
        )

    def service_stop(self, path, force=False):
        self.set_smon(path, "stopping")
        cmd = ["stop"]
        if force:
            cmd.append("--force")
        proc = self.service_command(path, cmd)
        self.push_proc(
            proc=proc,
            on_success="generic_callback",
            on_success_args=[path],
            on_success_kwargs={"status": "idle", "local_expect": "unset"},
            on_error="generic_callback",
            on_error_args=[path],
            on_error_kwargs={"status": "stop failed"},
        )

    def service_shutdown(self, path):
        self.set_smon(path, "shutdown")
        proc = self.service_command(path, ["shutdown"])
        self.push_proc(
            proc=proc,
            on_success="generic_callback",
            on_success_args=[path],
            on_success_kwargs={"status": "idle", "local_expect": "unset"},
            on_error="generic_callback",
            on_error_args=[path],
            on_error_kwargs={"status": "shutdown failed", "local_expect": "unset"},
        )

    def service_delete(self, path):
        self.set_smon(path, "deleting", local_expect="unset")
        proc = self.service_command(path, ["delete", "--purge-collector"])
        self.push_proc(
            proc=proc,
            on_success="generic_callback",
            on_success_args=[path],
            on_success_kwargs={"status": "idle"},
            on_error="generic_callback",
            on_error_args=[path],
            on_error_kwargs={"status": "delete failed"},
        )

    def service_purge(self, svc, leader=None):
        self.set_smon(svc.path, "unprovisioning")
        if leader is None:
            leader = self.is_natural_leader(svc)
        else:
            leader = Env.nodename == leader
        cmd = ["unprovision"]
        if leader:
            cmd += ["--leader"]
        proc = self.service_command(svc.path, cmd)
        self.push_proc(
            proc=proc,
            on_success="service_purge_on_success",
            on_success_args=[svc.path],
            on_error="generic_callback",
            on_error_args=[svc.path],
            on_error_kwargs={"status": "purge failed"},
        )

    def service_purge_on_success(self, path):
        self.set_smon(path, "deleting", local_expect="unset")
        proc = self.service_command(path, ["delete", "--purge-collector"])
        self.push_proc(
            proc=proc,
            on_success="generic_callback",
            on_success_args=[path],
            on_success_kwargs={"status": "idle"},
            on_error="generic_callback",
            on_error_args=[path],
            on_error_kwargs={"status": "purge failed"},
        )

    def service_provision(self, svc):
        self.set_smon(svc.path, "provisioning")
        leader = self.is_natural_leader(svc)
        cmd = ["provision"]
        if leader:
            cmd += ["--leader", "--disable-rollback"]
        proc = self.service_command(svc.path, cmd)
        self.push_proc(
            proc=proc,
            on_success="service_thaw",
            on_success_args=[svc.path],
            on_success_kwargs={"slaves": True},
            on_error="generic_callback",
            on_error_args=[svc.path],
            on_error_kwargs={"status": "provision failed"},
        )

    def is_natural_leader(self, svc):
        candidates = self.placement_candidates(
            svc,
            discard_frozen=False,
            discard_na=False,
            discard_overloaded=False,
            discard_unprovisioned=False,
            discard_affinities=False,
            discard_start_failed=False,
            discard_constraints_violation=False
        )
        return self.placement_leader(svc, candidates)

    def service_unprovision(self, svc, leader=None):
        self.set_smon(svc.path, "unprovisioning", local_expect="unset")
        if leader is None:
            leader = self.is_natural_leader(svc)
        else:
            leader = Env.nodename == leader
        cmd = ["unprovision"]
        if leader:
            cmd += ["--leader"]
        proc = self.service_command(svc.path, cmd)
        self.push_proc(
            proc=proc,
            on_success="generic_callback",
            on_success_args=[svc.path],
            on_success_kwargs={"status": "idle", "local_expect": "unset"},
            on_error="generic_callback",
            on_error_args=[svc.path],
            on_error_kwargs={"status": "unprovision failed"},
        )

    def wait_global_expect_change(self, path, ref, timeout):
        for step in range(timeout):
            try:
                global_expect = self.get_service_monitor(path).global_expect
            except (TypeError, KeyError):
                global_expect = None
            if global_expect != ref:
                return True
            time.sleep(1)
        return False

    def service_set_flex_instances(self, path, instances):
        cmd = [
            "set",
            "--kw", "flex_min=%d" % instances,
            "--kw", "flex_max=%d" % instances,
            "--kw", "flex_target=%d" % instances,
        ]
        proc = self.service_command(path, cmd)
        out, err = proc.communicate()
        return proc.returncode

    def service_create_scaler_slave(self, path, svc, data, instances=None):
        data["DEFAULT"]["scaler_slave"] = "true"
        if svc.topology == "flex" and instances is not None:
            data["DEFAULT"]["flex_target"] = instances
        try:
            del data["metadata"]
        except KeyError:
            pass
        for kw in ("scale", "id"):
            try:
                del data["DEFAULT"][kw]
            except KeyError:
                pass
        try:
            newsvc = factory("svc")(path, svc.namespace, node=shared.NODE, cd=data)
            newsvc.commit()
            del newsvc
            self.service_status_fallback(path)
        except Exception as exc:
            self.log.error("create %s failed: %s", path, exc)
            self.set_smon(path, "create failed")
            return

        try:
            ret = self.wait_service_config_consensus(path, svc.peers)
        except Exception as exc:
            self.log.exception(exc)
            return

        self.set_smon(path, global_expect="thawed")
        self.wait_global_expect_change(path, "thawed", 600)

        self.set_smon(path, global_expect="provisioned")
        self.wait_global_expect_change(path, "provisioned", 600)

    def service_freeze(self, path):
        self.set_smon(path, "freezing")
        proc = self.service_command(path, ["freeze"])
        self.push_proc(
            proc=proc,
            on_success="generic_callback",
            on_success_args=[path],
            on_success_kwargs={"status": "idle"},
            on_error="generic_callback",
            on_error_args=[path],
            on_error_kwargs={"status": "idle"},
        )

    def service_thaw(self, path, slaves=False):
        self.set_smon(path, "thawing")
        cmd = ["thaw"]
        if slaves:
            cmd += ["--master", "--slaves"]
        proc = self.service_command(path, cmd)
        self.push_proc(
            proc=proc,
            on_success="generic_callback",
            on_success_args=[path],
            on_success_kwargs={"status": "idle"},
            on_error="generic_callback",
            on_error_args=[path],
            on_error_kwargs={"status": "idle"},
        )

    def services_have_init_status(self):
        need_log = (time.time() - self.startup) > 60
        for path in list_services():
            try:
                svc = shared.SERVICES[path]
            except KeyError:
                if need_log:
                    self.duplog("info", "init waiting for %(path)s daemon object allocation", path=path)
                return False
            if Env.nodename not in svc.nodes | svc.drpnodes:
                # a configuration file is present, but foreign: don't wait for a status.json
                continue
            fpath = os.path.join(svc.var_d, "status.json")
            try:
                mtime = os.path.getmtime(fpath)
            except Exception:
                if need_log:
                    self.duplog("info", "init waiting for %(path)s status to exist", path=path)
                return False
            if self.startup > mtime:
                if need_log:
                    self.duplog("info", "init waiting for %(path)s status refresh", path=path)
                return False
        return True

    def services_purge_status(self, paths=None):
        paths = paths or list_services()
        for path in paths:
            fpath = svc_pathvar(path, "status.json")
            try:
                os.unlink(fpath)
            except Exception as exc:
                pass

    def init_steps_done(self):
        """
        Return true if both boot and status commands are finished.
        Used to determine if we can run service_status() from the monitor loop.
        """
        return len(self.init_steps) == 2

    def add_init_step(self, step):
        """
        Used as a callback of initial boot and status commands.
        """
        self.init_steps.add(step)

    def services_init_status(self):
        svcs = list_services()
        if not svcs:
            self.log.info("no objects to get an initial status from")
            return
        self.services_purge_status(paths=svcs)
        proc = self.service_command(",".join(svcs), ["status", "--parallel", "--refresh"], local=False)
        self.add_init_step("boot")
        self.push_proc(
            proc=proc,
            cmd="init status",
            on_success="add_init_step",
            on_success_args=["status"],
            on_error="add_init_step",
            on_error_args=["status"],
        )

    def services_init_boot(self):
        self.services_purge_status()
        proc1 = self.service_command(",".join(list_services(kinds=["vol", "svc"])), ["boot", "--parallel"])
        self.push_proc(
            proc=proc1,
            on_success="add_init_step",
            on_success_args=["boot"],
            on_error="add_init_step",
            on_error_args=["boot"],
        )
        proc2 = self.service_command(",".join(list_services(kinds=["usr", "cfg", "sec", "ccfg"])), ["status", "--parallel", "--refresh"], local=False)
        self.push_proc(
            proc=proc2,
            on_success="add_init_step",
            on_success_args=["status"],
            on_error="add_init_step",
            on_error_args=["status"],
        )


    #########################################################################
    #
    # Orchestration
    #
    #########################################################################
    def orchestrator(self):
        if self.get_node_monitor().status == "init":
            return

        if self.missing_beating_peer_data():
            # just after a split+rejoin, we don't have the peers full dataset
            # even if all hb rx are reporting beating. Avoid taking decisions
            # during this transient period.
            return

        # node
        self.node_orchestrator()

        # services (iterate over deleting services too)
        paths = self.instances_status_data.keys()
        for path in paths:
            self.clear_start_failed(path)
            if self.transitions_maxed():
                break
            if self.status_older_than_cf(path):
                #self.log.info("%s status dump is older than its config file",
                #              path)
                instance = self.get_service_instance(path, Env.nodename)
                if instance:
                    self.service_status(path)
                continue
            svc = self.get_service(path)
            self.resources_orchestrator(path, svc)
            self.object_orchestrator(path, svc)
        self.sync_services_conf()

    def transitions_maxed(self):
        transitions = self.transition_count()
        if transitions <= shared.NODE.max_parallel:
            return False
        self.duplog("info", "delay services orchestration: "
                    "%(transitions)d/%(max)d transitions already "
                    "in progress", transitions=transitions,
                    max=shared.NODE.max_parallel)
        return True

    def resources_orchestrator(self, path, svc):
        if self.get_node_monitor().status == "shutting":
            return
        if svc is None:
            return
        if self.node_frozen or self.instance_frozen(path):
            #self.log.info("resource %s orchestrator out (frozen)", svc.path)
            return
        if svc.disabled:
            #self.log.info("resource %s orchestrator out (disabled)", svc.path)
            return

        def monitored_resource(svc, rid, resource, smon):
            if resource.get("disable"):
                return False
            if smon.local_expect != "started":
                return False
            try:
                nb_restart = svc.get_resource(rid, with_encap=True).nb_restart
            except AttributeError:
                nb_restart = 0
            retries = self.get_smon_retries(svc.path, rid)

            if retries > nb_restart:
                return False
            elif retries == nb_restart:
                if nb_restart > 0:
                    self.event("max_resource_restart", {
                        "path": svc.path,
                        "rid": rid,
                        "resource": resource,
                        "restart": nb_restart,
                    })
                self.inc_smon_retries(svc.path, rid)
                if resource.get("monitor"):
                    candidates = self.placement_candidates(svc)
                    if candidates != [Env.nodename] and len(candidates) > 0:
                        self.event("resource_toc", {
                            "path": svc.path,
                            "rid": rid,
                            "resource": resource,
                        })
                        try:
                            smon = self.get_service_monitor(path)
                        except KeyError:
                            smon = Storage()
                        if smon.status != "tocing":
                            self.service_toc(svc.path)
                    else:
                        self.event("resource_would_toc", {
                            "reason": "no_candidate",
                            "path": svc.path,
                            "rid": rid,
                            "resource": resource,
                        })
                else:
                    self.event("resource_degraded", {
                        "path": svc.path,
                        "rid": rid,
                        "resource": resource,
                    })
                    return False
            else:
                self.inc_smon_retries(svc.path, rid)
                self.event("resource_restart", {
                    "path": svc.path,
                    "rid": rid,
                    "resource": resource,
                    "restart": nb_restart,
                    "try": retries+1,
                })
                return True

        def stdby_resource(svc, rid, resource):
            if resource.get("standby") is not True:
                return False
            try:
                nb_restart = svc.get_resource(rid, with_encap=True).nb_restart
                if nb_restart < self.default_stdby_nb_restart:
                    nb_restart = self.default_stdby_nb_restart
            except AttributeError:
                nb_restart = self.default_stdby_nb_restart

            retries = self.get_smon_retries(svc.path, rid)
            if retries > nb_restart:
                return False
            if retries >= nb_restart:
                self.inc_smon_retries(svc.path, rid)
                self.event("max_stdby_resource_restart", {
                    "path": svc.path,
                    "rid": rid,
                    "resource": resource,
                    "restart": nb_restart,
                })
                return False
            self.inc_smon_retries(svc.path, rid)
            self.event("stdby_resource_restart", {
                "path": svc.path,
                "rid": rid,
                "resource": resource,
                "restart": nb_restart,
                "try": retries+1,
            })
            return True

        smon = self.get_service_monitor(svc.path)
        if smon.status != "idle":
            return
        if smon.global_expect in ("unprovisioned", "purged", "deleted", "frozen"):
            return

        instance = self.get_service_instance(svc.path, Env.nodename)
        if not instance:
            return
        if instance.encap is True:
            return
        resources = instance.get("resources", {})

        mon_rids = []
        stdby_rids = []
        for rid, resource in resources.items():
            if resource["status"] not in ("warn", "down", "stdby down"):
                self.reset_smon_retries(svc.path, rid)
                continue
            if resource.get("provisioned", {}).get("state") is False:
                continue
            if monitored_resource(svc, rid, resource, smon):
                mon_rids.append(rid)
            elif stdby_resource(svc, rid, resource):
                stdby_rids.append(rid)

        if len(mon_rids) > 0:
            self.service_start_resources(svc.path, mon_rids)
        if len(stdby_rids) > 0:
            self.service_startstandby_resources(svc.path, stdby_rids)

        # same for encap resources
        rids = []
        for crid, cdata in instance.get("encap", {}).items():
            if cdata.get("frozen"):
                continue
            resources = cdata.get("resources", {})
            mon_rids = []
            stdby_rids = []
            for rid, resource in resources.items():
                if resource["status"] not in ("warn", "down", "stdby down"):
                    self.reset_smon_retries(svc.path, rid)
                    continue
                if resource.get("provisioned", {}).get("state") is False:
                    continue
                if monitored_resource(svc, rid, resource, smon):
                    mon_rids.append(rid)
                elif stdby_resource(svc, rid, resource):
                    stdby_rids.append(rid)
            if len(mon_rids) > 0:
                self.service_start_resources(svc.path, mon_rids, slave=crid)
            if len(stdby_rids) > 0:
                self.service_startstandby_resources(svc.path, stdby_rids, slave=crid)

    def node_orchestrator(self):
        nmon = self.get_node_monitor()
        if nmon.status == "shutting":
            return
        if nmon.status == "draining":
            self.node_orchestrator_clear_draining()
        self.orchestrator_auto_grace()
        nmon = self.get_node_monitor()
        if self.unfreeze_when_all_nodes_joined and self.node_frozen and len(self.cluster_nodes) == len(self.thread_data.keys(["nodes"])):
            self.event("node_thaw", data={"reason": "upgrade"})
            self.freezer.node_thaw()
            self.unfreeze_when_all_nodes_joined = False
            self.node_frozen = 0
        if nmon.status != "idle":
            return
        self.set_nmon_g_expect_from_status()
        if nmon.global_expect == "frozen":
            self.unfreeze_when_all_nodes_joined = False
            if not self.node_frozen:
                self.event("node_freeze", {"reason": "target"})
                self.freezer.node_freeze()
                self.node_frozen = self.freezer.node_frozen()
        elif nmon.global_expect == "thawed":
            self.unfreeze_when_all_nodes_joined = False
            if self.node_frozen:
                self.event("node_thaw", {"reason": "target"})
                self.freezer.node_thaw()
                self.node_frozen = 0

    def object_orchestrator(self, path, svc):
        smon = self.get_service_monitor(path)
        nmon = self.get_node_monitor()
        if svc is None:
            if smon and path in self.list_cluster_paths():
                # deleting service: unset global expect if done cluster-wide
                agg = self.get_service_agg(path)
                self.set_smon_g_expect_from_status(path, smon, agg.avail)
            return
        if self.peer_init(svc):
            return
        if smon.global_expect and smon.global_expect != "aborted":
            if "failed" in smon.status:
                if self.abort_state(smon.status, smon.global_expect, smon.placement):
                    self.set_smon(path, global_expect="unset")
                    return
            elif smon.status not in ORCHESTRATE_STATES:
                #self.log.info("service %s orchestrator out (mon status %s)", svc.path, smon.status)
                return
        agg = self.get_service_agg(path)
        self.set_smon_g_expect_from_status(svc.path, smon, agg.avail)
        if nmon.status in ("shutting", "draining"):
            self.object_orchestrator_shutting(svc, smon, agg.avail)
        elif smon.global_expect:
            self.object_orchestrator_manual(svc, smon, agg.avail)
        else:
            self.object_orchestrator_auto(svc, smon, agg.avail)

    def abort_state(self, status, global_expect, placement):
        states = (status, global_expect)
        if states in ABORT_STATES:
            return True
        if placement == "leader" and states in LEADER_ABORT_STATES:
            return True
        if placement != "leader" and states in NON_LEADER_ABORT_STATES:
            return True
        return False

    @staticmethod
    def scale_path(path, idx):
        name, namespace, kind = split_path(path)
        return fmt_path(str(idx)+"."+name, namespace, kind)

    def object_orchestrator_auto(self, svc, smon, status):
        """
        Automatic instance start decision.
        Verifies hard and soft affinity and anti-affinity, then routes to
        failover and flex specific policies.
        """
        if status == "unknown":
            return
        if svc.topology == "span":
            return
        if svc.disabled:
            #self.log.info("%s orchestrator out (disabled)", svc.path)
            return
        if not self.compat:
            return
        if svc.topology == "failover" and smon.local_expect == "started":
            # decide if local_expect=started should be reset
            if status == "up" and self.get_service_instance(svc.path, Env.nodename).avail != "up":
                self.log.info("%s is globally up but the local instance is "
                              "not and is in 'started' local expect. reset",
                              svc.path)
                self.set_smon(svc.path, local_expect="unset")
            elif self.service_started_instances_count(svc.path) > 1 and \
                 self.get_service_instance(svc.path, Env.nodename).avail != "up" and \
                 not self.placement_leader(svc):
                self.log.info("%s has multiple instance in 'started' "
                              "local expect and we are not leader. reset",
                              svc.path)
                self.set_smon(svc.path, local_expect="unset")
            elif status != "up" and \
                 self.get_service_instance(svc.path, Env.nodename).avail in ("down", "stdby down", "undef", "n/a") and \
                 not self.resources_orchestrator_will_handle(svc):
                self.log.info("%s is not up and no resource monitor "
                              "action will be attempted, but "
                              "is in 'started' local expect. reset",
                              svc.path)
                self.set_smon(svc.path, local_expect="unset")
            else:
                return
        if self.node_frozen or self.instance_frozen(svc.path):
            #self.log.info("%s orchestrator out (frozen)", svc.path)
            return
        if not self.rejoin_grace_period_expired:
            return
        if svc.scale_target is not None and smon.global_expect is None:
            self.object_orchestrator_scaler(svc)
            return
        if status in (None, "undef", "n/a"):
            #self.log.info("%s orchestrator out (agg avail status %s)",
            #              svc.path, status)
            return

        candidates = self.placement_candidates(svc)
        if not self.pass_soft_affinities(svc, candidates):
            return

        if svc.topology == "failover":
            self.object_orchestrator_auto_failover(svc, smon, status, candidates)
        elif svc.topology == "flex":
            self.object_orchestrator_auto_flex(svc, smon, status, candidates)

    def object_orchestrator_auto_failover(self, svc, smon, status, candidates):
        if svc.orchestrate == "start":
            ranks = self.placement_ranks(svc, candidates=svc.peers)
            if ranks == []:
                return
            nodename = ranks[0]
            if nodename != Env.nodename:
                # after loosing the placement leader status, the smon state
                # may need a reset
                if smon.status in ("ready", "wait parents"):
                    self.set_smon(svc.path, "idle")
                # not natural leader, skip orchestration
                return
            # natural leader, let orchestration unroll
        instance = self.get_service_instance(svc.path, Env.nodename)
        if smon.global_expect in ("started", "placed"):
            allowed_status = ("down", "stdby down", "stdby up", "warn")
        else:
            allowed_status = ("down", "stdby down", "stdby up")
        if smon.status in ("ready", "wait parents"):
            if instance.avail == "up":
                self.log.info("abort '%s' because the local instance "
                              "has started", smon.status)
                self.set_smon(svc.path, "idle")
                return
            if status not in allowed_status or \
               self.peer_warn(svc.path):
                self.log.info("abort '%s' because the aggregated status has "
                              "gone %s", smon.status, status)
                self.set_smon(svc.path, "idle")
                return
            peer = self.better_peer_ready(svc, candidates)
            if peer:
                self.log.info("abort '%s' because node %s has a better "
                              "placement score for service %s and is also "
                              "ready", smon.status, peer, svc.path)
                self.set_smon(svc.path, "idle")
                return
            peer = self.peer_transitioning(svc.path)
            if peer:
                self.log.info("abort '%s' because node %s is already "
                              "acting on service %s", smon.status, peer,
                              svc.path)
                self.set_smon(svc.path, "idle")
                return
        if smon.status == "wait parents":
            if self.parents_available(svc):
                self.set_smon(svc.path, status="idle")
                return
        elif smon.status == "ready":
            if self.parent_transitioning(svc):
                self.log.info("abort 'ready' because a parent is transitioning")
                self.set_smon(svc.path, "idle")
                return
            now = time.time()
            if smon.status_updated < (now - self.ready_period):
                self.event("instance_start", {
                    "reason": "from_ready",
                    "path": svc.path,
                    "since": int(now-smon.status_updated),
                })
                if smon.stonith and smon.stonith not in self.thread_data.keys(["nodes"]):
                    # stale peer which previously ran the service
                    self.node_stonith(smon.stonith)
                self.service_start(svc.path, err_status="place failed" if smon.global_expect == "placed" else "start failed")
                return
            tmo = int(smon.status_updated + self.ready_period - now) + 1
            self.log.info("service %s will start in %d seconds",
                          svc.path, tmo)
            self.set_next(tmo)
        elif smon.status == "idle":
            if svc.orchestrate == "no" and smon.global_expect not in ("started", "placed"):
                return
            if status not in allowed_status:
                return
            if self.peer_warn(svc.path):
                return
            if svc.disable_rollback and self.peer_start_failed(svc.path):
                return
            peer = self.peer_transitioning(svc.path)
            if peer:
                return
            if not self.placement_leader(svc, candidates):
                return
            if not self.parents_available(svc) or self.parent_transitioning(svc):
                self.set_smon(svc.path, status="wait parents")
                return
            if len(svc.peers) == 1:
                self.event("instance_start", {
                    "reason": "single_node",
                    "path": svc.path,
                })
                self.service_start(svc.path)
                return
            self.log.info("failover service %s status %s", svc.path,
                          status)
            self.set_smon(svc.path, "ready")

    def object_orchestrator_auto_flex(self, svc, smon, status, candidates):
        if svc.orchestrate == "start":
            ranks = self.placement_ranks(svc, candidates=svc.peers)
            if ranks == []:
                return
            try:
                idx = ranks.index(Env.nodename)
            except ValueError:
                return
            if Env.nodename not in ranks[:svc.flex_target]:
                # after loosing the placement leader status, the smon state
                # may need a reset
                if smon.status in ("ready", "wait parents"):
                    self.set_smon(svc.path, "idle")
                # natural not a leader, skip orchestration
                return
            # natural leader, let orchestration unroll
        instance = self.get_service_instance(svc.path, Env.nodename)
        up_nodes = self.up_service_instances(svc.path)
        n_up = len(up_nodes)
        n_missing = svc.flex_target - n_up

        if smon.status in ("ready", "wait parents"):
            if n_up > svc.flex_target:
                self.log.info("flex service %s instance count reached "
                              "required minimum while we were ready",
                              svc.path)
                self.set_smon(svc.path, "idle")
                return
            better_peers = self.better_peers_ready(svc);
            if n_missing > 0 and len(better_peers) >= n_missing:
                self.log.info("abort 'ready' because nodes %s have a better "
                              "placement score for service %s and are also "
                              "ready", ','.join(better_peers), svc.path)
                self.set_smon(svc.path, "idle")
                return
        if smon.status == "wait parents":
            if self.parents_available(svc):
                self.set_smon(svc.path, status="idle")
                return
        if smon.status == "ready":
            now = time.time()
            if smon.status_updated < (now - self.ready_period):
                self.event("instance_start", {
                    "reason": "from_ready",
                    "path": svc.path,
                    "since": now-smon.status_updated,
                })
                self.service_start(svc.path)
            else:
                tmo = int(smon.status_updated + self.ready_period - now) + 1
                self.log.info("%s will start in %d seconds",
                              svc.path, tmo)
                self.set_next(tmo)
        elif smon.status == "idle":
            if svc.orchestrate == "no" and smon.global_expect not in ("started", "placed"):
                return
            if n_up == svc.flex_target and smon.global_expect != "placed":
                return
            if n_up <= svc.flex_target:
                if smon.global_expect in ("started", "placed"):
                    allowed_avail = STOPPED_STATES + ["warn"]
                else:
                    allowed_avail = STOPPED_STATES
                if instance.avail not in allowed_avail:
                    return
                if not self.placement_leader(svc, candidates):
                    return
                if not self.parents_available(svc):
                    self.set_smon(svc.path, status="wait parents")
                    return
                self.log.info("flex %s started, starting or ready to "
                              "start instances: %d/%d. local status %s",
                              svc.path, n_up, svc.flex_target,
                              instance.avail)
                self.set_smon(svc.path, "ready")
            elif n_up > svc.flex_target:
                if instance is None:
                    return
                if instance.avail not in STARTED_STATES:
                    return
                try:
                    peer = self.place_in_progress(svc.path, discard_local=False)
                    if peer:
                        # don't auto-stop instance while a place is in progress
                        # to allow for temporary excess of running instances and
                        # thus avoid outages/performance degradation during moves.
                        return
                except ValueError:
                    return
                n_to_stop = n_up - svc.flex_target
                overloaded_up_nodes = self.overloaded_up_service_instances(svc.path)
                to_stop = self.placement_ranks(svc, candidates=overloaded_up_nodes)[-n_to_stop:]
                n_to_stop -= len(to_stop)
                if n_to_stop > 0:
                    to_stop += self.placement_ranks(svc, candidates=set(up_nodes)-set(overloaded_up_nodes))[-n_to_stop:]
                self.log.info("%d nodes to stop to honor %s "
                              "flex_target=%d. choose %s",
                              n_to_stop, svc.path, svc.flex_target,
                              ", ".join(to_stop))
                if Env.nodename not in to_stop:
                    return
                self.event("instance_stop", {
                    "reason": "flex_threshold",
                    "path": svc.path,
                    "up": n_up,
                })
                self.service_stop(svc.path)

    def node_orchestrator_clear_draining(self):
        for path, smon in self.iter_local_services_monitors():
            if not smon:
                continue
            if smon.status == "shutdown failed":
                continue
            if smon.local_expect == "shutdown":
                return
        self.set_nmon("idle")

    def object_orchestrator_shutting(self, svc, smon, status):
        """
        Take actions to shutdown all local services instances marked with
        local_expect == "shutdown", even if frozen.

        Honor parents/children sequencing.
        """
        instance = self.get_service_instance(svc.path, Env.nodename)
        if smon.local_expect == "shutdown":
            if smon.status in ("shutdown", "shutdown failed"):
                return
            if self.is_instance_shutdown(instance):
                self.set_smon(svc.path, local_expect="unset")
                return
            if not self.local_children_down(svc):
                self.set_smon(svc.path, status="wait children")
                return
            elif smon.status == "wait children":
                self.set_smon(svc.path, status="idle")
            self.service_shutdown(svc.path)

    def scaler_current_slaves(self, path):
        name, namespace, kind = split_path(path)
        pattern = r"[0-9]+\." + name + "$"
        if namespace:
            pattern = "^%s/%s/%s" % (namespace, kind, pattern)
        else:
            pattern = "^%s" % pattern
        return [slave for slave in shared.SERVICES if re.match(pattern, slave)]

    def object_orchestrator_scaler(self, svc):
        smon = self.get_service_monitor(svc.path)
        if smon.status != "idle":
            return
        peer = self.peer_transitioning(svc.path)
        if peer:
            return
        candidates = self.placement_candidates(
            svc, discard_frozen=False,
            discard_na=False,
            discard_overloaded=False,
            discard_unprovisioned=False,
            discard_constraints_violation=False,
            discard_start_failed=False
        )
        ranks = self.placement_ranks(svc, candidates)
        if not ranks:
            return
        if ranks[0] != Env.nodename:
            # not natural leader
            return
        current_slaves = self.scaler_current_slaves(svc.path)
        n_slots = self.scaler_slots(current_slaves)
        if n_slots == svc.scale_target:
            return
        missing = svc.scale_target - n_slots
        if missing > 0:
            self.event("scale_up", {
               "path": svc.path,
               "delta": missing,
            })
            self.object_orchestrator_scaler_up(svc, missing, current_slaves)
        else:
            self.event("scale_down", {
               "path": svc.path,
               "delta": -missing,
            })
            self.object_orchestrator_scaler_down(svc, missing, current_slaves)

    def object_orchestrator_scaler_up(self, svc, missing, current_slaves):
        if svc.topology == "flex":
            self.object_orchestrator_scaler_up_flex(svc, missing, current_slaves)
        else:
            self.object_orchestrator_scaler_up_failover(svc, missing, current_slaves)

    def object_orchestrator_scaler_down(self, svc, missing, current_slaves):
        if svc.topology == "flex":
            self.object_orchestrator_scaler_down_flex(svc, missing, current_slaves)
        else:
            self.object_orchestrator_scaler_down_failover(svc, missing, current_slaves)

    def object_orchestrator_scaler_up_flex(self, svc, missing, current_slaves):
        candidates = self.placement_candidates(svc, discard_na=False, discard_preserved=False)
        width = len(candidates)
        if width == 0:
            return

        # start fill-up the current slaves that might have holes due to
        # previous scaling while some nodes where overloaded
        n_current_slaves = len(current_slaves)
        current_slaves = self.sort_scaler_slaves(current_slaves, reverse=True)
        for slavename in current_slaves:
            slave = shared.SERVICES[slavename]
            if slave.flex_max >= width:
                continue
            remain = width - slave.flex_max
            if remain > missing:
                pad = remain - missing
                new_width = slave.flex_max + pad
            else:
                pad = remain
                new_width = width
            ret = self.service_set_flex_instances(slavename, new_width)
            if ret != 0:
                self.set_smon(slavename, "set failed")
            else:
                missing -= pad

        left = missing % width
        slaves_count = missing // width
        if left:
            slaves_count += 1

        if slaves_count == 0:
            return

        to_add = []
        max_burst = 3

        # create services in holes first
        for slavename in [self.scale_path(svc.path, idx) for idx in range(n_current_slaves)]:
            if slavename in current_slaves:
                continue
            to_add.append([slavename, width])
            slaves_count -= 1
            if slaves_count == 0:
                break

        to_add += [[self.scale_path(svc.path, n_current_slaves+idx), width] for idx in range(slaves_count)]
        if left != 0 and len(to_add):
            to_add[-1][1] = left
        to_add = to_add[:max_burst]
        delta = "add " + ",".join([elem[0] for elem in to_add])
        self.log.info("scale %s: %s", svc.path, delta)
        self.set_smon(svc.path, status="scaling")
        try:
            thr = threading.Thread(target=self.scaling_worker, args=(svc, to_add, []))
            thr.start()
            self.threads.append(thr)
        except RuntimeError as exc:
            self.log.warning("failed to start a scaling thread for %s: %s", svc.path, exc)

    def object_orchestrator_scaler_down_flex(self, svc, missing, current_slaves):
        to_remove = []
        excess = -missing
        for slavename in self.sort_scaler_slaves(current_slaves, reverse=True):
            slave = shared.SERVICES[slavename]
            n_slots = slave.flex_target
            if n_slots > excess:
                width = n_slots - excess
                ret = self.service_set_flex_instances(slavename, width)
                if ret != 0:
                    self.set_smon(slavename, "set failed")
                break
            else:
                to_remove.append(slavename)
                excess -= n_slots
        if len(to_remove) == 0:
            return
        delta = "delete " + ",".join(to_remove)
        self.log.info("scale %s: %s", svc.path, delta)
        self.set_smon(svc.path, status="scaling")
        try:
            thr = threading.Thread(target=self.scaling_worker, args=(svc, [], to_remove))
            thr.start()
            self.threads.append(thr)
        except RuntimeError as exc:
            self.log.warning("failed to start a scaling thread for %s: %s", svc.path, exc)

    @staticmethod
    def sort_scaler_slaves(slaves, reverse=False):
        return sorted(slaves, key=lambda x: int(x.split("/")[-1].split(".")[0]), reverse=reverse)

    def object_orchestrator_scaler_up_failover(self, svc, missing, current_slaves):
        slaves_count = missing
        n_current_slaves = len(current_slaves)
        new_slaves_list = [self.scale_path(svc.path, n_current_slaves+idx) for idx in range(slaves_count)]

        to_add = self.sort_scaler_slaves(new_slaves_list)
        to_add = [[path, None] for path in to_add]
        delta = "add " + ",".join([elem[0] for elem in to_add])
        self.log.info("scale %s: %s", svc.path, delta)
        self.set_smon(svc.path, status="scaling")
        try:
            thr = threading.Thread(target=self.scaling_worker, args=(svc, to_add, []))
            thr.start()
            self.threads.append(thr)
        except RuntimeError as exc:
            self.log.warning("failed to start a scaling thread for %s: %s", svc.path, exc)

    def object_orchestrator_scaler_down_failover(self, svc, missing, current_slaves):
        slaves_count = -missing
        n_current_slaves = len(current_slaves)
        slaves_list = [self.scale_path(svc.path, n_current_slaves-1-idx) for idx in range(slaves_count)]

        to_remove = self.sort_scaler_slaves(slaves_list)
        to_remove = [path for path in to_remove]
        delta = "delete " + ",".join([elem[0] for elem in to_remove])
        self.log.info("scale %s: %s", svc.path, delta)
        self.set_smon(svc.path, status="scaling")
        try:
            thr = threading.Thread(target=self.scaling_worker, args=(svc, [], to_remove))
            thr.start()
            self.threads.append(thr)
        except RuntimeError as exc:
            self.log.warning("failed to start a scaling thread for %s: %s", svc.path, exc)

    def scaling_worker(self, svc, to_add, to_remove):
        threads = []
        for path, instances in to_add:
            if path in shared.SERVICES:
                continue
            data = svc.print_config_data()
            try:
                thr = threading.Thread(
                    target=self.service_create_scaler_slave,
                    args=(path, svc, data, instances)
                )
                thr.start()
                threads.append(thr)
            except RuntimeError as exc:
                self.log.warning("failed to start a scaling thread for %s: %s", svc.path, exc)
        for path in to_remove:
            if path not in shared.SERVICES:
                continue
            self.set_smon(path, global_expect="purged")
        for path in to_remove:
            self.wait_global_expect_change(path, "purged", 300)
        while True:
            for thr in threads:
                thr.join(0)
            if any(thr.is_alive() for thr in threads):
                time.sleep(1)
                if self.stopped():
                    break
                continue
            break
        self.set_smon(svc.path, global_expect="unset", status="idle")

    def pass_soft_affinities(self, svc, candidates):
        if candidates != [Env.nodename]:
            # the local node is not the only candidate, we can apply soft
            # affinity filtering
            if svc.soft_anti_affinity:
                intersection = set(self.get_local_paths()) & set(svc.soft_anti_affinity)
                if len(intersection) > 0:
                    #self.log.info("%s orchestrator out (soft anti-affinity with %s)",
                    #              svc.path, ','.join(intersection))
                    return False
            if svc.soft_affinity:
                intersection = set(self.get_local_paths()) & set(svc.soft_affinity)
                if len(intersection) < len(set(svc.soft_affinity)):
                    #self.log.info("%s orchestrator out (soft affinity with %s)",
                    #              svc.path, ','.join(intersection))
                    return False
        return True

    def end_rejoin_grace_period(self, reason=""):
        self.rejoin_grace_period_expired = True
        self.duplog("info", "end of rejoin grace period: %s" % reason,
                    nodename="")
        nmon = self.get_node_monitor()
        if nmon.status == "rejoin":
            self.set_nmon(status="idle")
        self.merge_frozen()
        try:
            del os.environ["OPENSVC_AGENT_UPGRADE"]
        except Exception:
            pass

    def idle_node_count(self):
        n = 0
        for node in self.thread_data.keys(["nodes"]):
            nmon = self.get_node_monitor(node)
            if nmon.status not in ("idle", "rejoin"):
                continue
            try:
                paths = self.thread_data.keys(["nodes", node, "services"])
            except KeyError:
                continue
            n += 1
        return n

    def orchestrator_auto_grace(self):
        """
        After daemon startup, wait for <rejoin_grace_period_expired> seconds
        before allowing object_orchestrator_auto() to proceed.
        """
        if self.rejoin_grace_period_expired:
            return False
        if len(self.cluster_nodes) == 1:
            self.end_rejoin_grace_period("single node cluster")
            return False
<<<<<<< HEAD
        n_idle = self.idle_node_count()
=======
        n_idle = len([1 for node in shared.CLUSTER_DATA.values()
                      if node.get("monitor", {}).get("status") in ("idle", "rejoin")
                      and "services" in node])
>>>>>>> b56ead86
        if n_idle >= len(self.cluster_nodes):
            self.end_rejoin_grace_period("now rejoined")
            return False
        now = time.time()
        if now > self.startup + self.rejoin_grace_period:
            self.end_rejoin_grace_period("expired, but some nodes are still "
                                         "unreacheable. freeze node.")
            self.event("node_freeze", data={"reason": "rejoin_expire"})
            self.freezer.node_freeze()
            self.node_frozen = self.freezer.node_frozen()
            return False
        self.duplog("info", "in rejoin grace period", nodename="")
        return True

    def clear_start_failed(self, path):
        try:
            agg = self.get_service_agg(path)
            avail = agg.avail
        except KeyError:
            avail = "unknown"
        if avail != "up":
            return
        smon = self.get_service_monitor(path)
        if not smon:
            return
        if smon.global_expect is not None:
            return
        if smon.status not in ("start failed", "place failed"):
            return
        self.log.info("clear %s %s: the service is up", path, smon.status)
        self.set_smon(path, status="idle")

    def local_children_down(self, svc):
        missing = []
        if len(svc.children_and_slaves) == 0:
            return True
        for child in svc.children_and_slaves:
            if child == svc.path:
                continue
            instance = self.get_service_instance(child, Env.nodename)
            if not instance:
                continue
            avail = instance.get("avail", "unknown")
            if avail in STOPPED_STATES + ["unknown"]:
                continue
            missing.append(child)
        if len(missing) == 0:
            self.duplog("info", "%(path)s local children all avail down",
                        path=svc.path)
            return True
        self.duplog("info", "%(path)s local children still available:"
                    " %(missing)s", path=svc.path,
                    missing=" ".join(missing))
        return False

    def children_unprovisioned(self, svc):
        return self.children_down(svc, unprovisioned=True)

    def children_down(self, svc, unprovisioned=None):
        missing = []
        if len(svc.children_and_slaves) == 0:
            return True
        for child in svc.children_and_slaves:
            child = resolve_path(child, svc.namespace)
            if child == svc.path:
                continue
            agg = self.get_service_agg(child) or Storage()
            avail = agg.avail or "unknown"
            if avail not in STOPPED_STATES + ["unknown"]:
                missing.append(child)
                continue
            if unprovisioned:
                prov = agg.provisioned or "unknown"
                if prov not in [False, "unknown"]:
                    # mixed or true
                    missing.append(child)
        if len(missing) == 0:
            state = "avail down"
            if unprovisioned:
                state += " and unprovisioned"
            self.duplog("info", "%(path)s children all %(state)s:"
                        " %(children)s", path=svc.path, state=state,
                        children=" ".join(svc.children_and_slaves))
            return True
        state = "available"
        if unprovisioned:
            state += " or provisioned"
        self.duplog("info", "%(path)s children still %(state)s:"
                    " %(missing)s", path=svc.path, state=state,
                    missing=" ".join(missing))
        return False

    def parents_available(self, svc):
        if len(svc.parents) == 0:
            return True
        missing = []
        for parent in svc.parents:
            try:
                parent, nodename = parent.split("@")
            except ValueError:
                nodename = None
            parent = resolve_path(parent, svc.namespace)
            if parent == svc.path:
                continue
            if nodename:
                instance = self.get_service_instance(parent, nodename)
                if instance:
                    avail = instance["avail"]
                else:
                    missing.append(parent)
                    continue
            else:
                agg = self.get_service_agg(parent) or Storage()
                avail = agg.avail or "unknown"
            if avail in STARTED_STATES + ["unknown"]:
                continue
            missing.append(parent)
        if len(missing) == 0:
            self.duplog("info", "%(path)s parents all avail up",
                        path=svc.path)
            return True
        self.duplog("info", "%(path)s parents not available:"
                    " %(missing)s", path=svc.path,
                    missing=" ".join(missing))
        return False

    def min_instances_reached(self, svc):
        instances = self.get_service_instances(svc.path, discard_empty=False)
        live_nodes = self.list_nodes()
        min_instances = set(svc.peers) & set(live_nodes)
        return len(instances) >= len(min_instances)

    def instances_started_or_start_failed(self, path, nodes):
        return self.instances_started(path, nodes, accept_start_failed=True)

    def instances_started(self, path, nodes, accept_start_failed=False):
        for nodename in nodes:
            instance = self.get_service_instance(path, nodename)
            if instance is None:
                continue
            if instance.get("avail") in STOPPED_STATES:
                if accept_start_failed:
                    if instance["monitor"].get("status") != "start failed":
                        return False
                else:
                    return False
        self.log.info("%s instances on nodes '%s' are stopped",
                      path, ", ".join(nodes))
        return True

    def instances_stopped(self, path, nodes):
        for nodename in nodes:
            instance = self.get_service_instance(path, nodename)
            if instance is None:
                continue
            if instance.get("avail") not in STOPPED_STATES:
                self.log.info("%s instance node '%s' is not stopped yet",
                              path, nodename)
                return False
        return True

    def has_leader(self, svc):
        for nodename, instance in self.get_service_instances(svc.path).items():
            if instance["monitor"].get("placement") == "leader":
                return True
        return False

    def leaders_started(self, path, exclude_status=None):
        svc = self.get_service(path)
        exclude_status = exclude_status or []
        if svc is None:
            return True
        for nodename in svc.peers:
            if nodename == Env.nodename:
                continue
            instance = self.get_service_instance(svc.path, nodename)
            if instance is None:
                continue
            if instance.get("monitor", {}).get("placement") != "leader":
                continue
            avail = instance.get("avail")
            smon_status = instance.get("monitor", {}).get("status")
            if avail not in STARTED_STATES and smon_status not in exclude_status:
                if exclude_status:
                    extra = "(%s/%s)" % (avail, smon_status)
                else:
                    extra = "(%s)" % avail
                self.log.info("%s leader instance on node %s "
                              "is not started yet %s",
                              svc.path, nodename, extra)
                return False
        return True

    def non_leaders_stopped(self, path, exclude_status=None):
        svc = self.get_service(path)
        exclude_status = exclude_status or []
        if svc is None:
            return True
        for nodename in svc.peers:
            if nodename == Env.nodename:
                continue
            instance = self.get_service_instance(svc.path, nodename)
            if instance is None:
                continue
            if instance.get("monitor", {}).get("placement") == "leader":
                continue
            avail = instance.get("avail")
            smon_status = instance.get("monitor", {}).get("status")
            if avail not in STOPPED_STATES and smon_status not in exclude_status:
                if exclude_status:
                    extra = "(%s/%s)" % (avail, smon_status)
                else:
                    extra = "(%s)" % avail
                self.log.info("%s non leader instance on node %s "
                              "is not stopped yet %s",
                              svc.path, nodename, extra)
                return False
        return True

    def leader_last(self, svc, provisioned=False, deleted=False, silent=False):
        """
        Return the leader nodename if the peers not selected for anteriority are
        found to have reached the target status, or if the local node is not the
        one with anteriority.

        Anteriority selection is done with these criteria:

        * choose the placement top node amongst node with a up instance
        * if none, choose the placement top node amongst all nodes,
          whatever their frozen, and current provisioning state. Still
          honor the constraints and overload discards.
        """
        agg = self.get_service_agg(svc.path) or Storage()
        if agg.avail is None:
            # base services can be unprovisioned and purged in parallel
            return Env.nodename
        candidates = self.placement_candidates(
            svc, discard_frozen=False,
            discard_unprovisioned=True,
            discard_start_failed=False,
            discard_overloaded=False,
        )
        try:
            ranks = self.placement_ranks(svc, candidates=candidates)
            top = ranks[0]
            if not silent:
                self.log.info("elected %s as the last node to take action on "
                              "%s", top, svc.path)
        except IndexError:
            if not silent:
                self.log.info("unblock %s leader last action (placement ranks empty)", svc.path)
            return Env.nodename
        if top != Env.nodename:
            if not silent:
                self.log.info("unblock %s leader last action (not leader)",
                              svc.path)
            return top
        for node in svc.peers:
            if node == Env.nodename:
                continue
            instance = self.get_service_instance(svc.path, node)
            if instance is None:
                continue
            elif deleted:
                if not silent:
                    self.log.info("delay leader-last action on %s: "
                                  "node %s is still not deleted", svc.path, node)
                return
            if instance.get("provisioned", False) is not provisioned:
                if not silent:
                    self.log.info("delay leader-last action on %s: "
                                  "node %s is still %s", svc.path, node,
                                  "unprovisioned" if provisioned else "provisioned")
                return
        self.log.info("unblock %s leader last action (leader)",
                      svc.path)
        return Env.nodename

    def leader_first(self, svc, provisioned=False, deleted=None, silent=False):
        """
        Return True if the peer selected for anteriority is found to have
        reached the target status, or if the local node is the one with
        anteriority.

        Anteriority selection is done with these criteria:

        * choose the placement top node amongst node with a up instance
        * if none, choose the placement top node amongst all nodes,
          whatever their frozen, and current provisioning state. Still
          honor the constraints and overload discards.
        """
        instances = self.get_service_instances(svc.path, discard_empty=True)
        candidates = [nodename for (nodename, data) in instances.items() \
                      if data.get("avail") in ("up", "warn")]
        if len(candidates) == 0:
            if not silent:
                self.log.info("%s has no up instance, relax candidates "
                              "constraints", svc.path)
            candidates = self.placement_candidates(
                svc, discard_frozen=False,
                discard_unprovisioned=False,
            )
        try:
            top = self.placement_ranks(svc, candidates=candidates)[0]
            if not silent:
                self.log.info("elected %s as the first node to take action on "
                              "%s", top, svc.path)
        except IndexError:
            if not silent:
                self.log.error("%s placement ranks list is empty", svc.path)
            return True
        if top == Env.nodename:
            return True
        instance = self.get_service_instance(svc.path, top)
        if instance is None and deleted:
            return True
        if instance.get("provisioned", True) is provisioned:
            return True
        if not silent:
            self.log.info("delay leader-first action on %s", svc.path)
        return False

    def overloaded_up_service_instances(self, path):
        return [nodename for nodename in self.up_service_instances(path) if self.node_overloaded(nodename)]

    def scaler_slots(self, paths):
        count = 0
        for path in paths:
            svc = shared.SERVICES[path]
            if svc.topology == "flex":
                width = len([1 for nodename in svc.peers if nodename in self.list_nodes()])
                count += min(width, svc.flex_target)
            else:
                count += 1
        return count

    def resources_orchestrator_will_handle(self, svc):
        """
        Return True if the resource orchestrator will try something to restore
        service to its optimal state.
        """
        for res in svc.get_resources():
            if res.disabled:
                continue
            try:
                status = self.thread_data.get(["nodes", Env.nodename, "services", "status", svc.path, "resources", res.rid, "status"])
            except KeyError:
                continue
            if status in ("up", "stdby up", "n/a", "undef"):
                continue
            if res.nb_restart and self.get_smon_retries(svc.path, res.rid) < res.nb_restart:
                return True
            if res.monitor:
                return True
        return False

    def service_started_instances_count(self, path):
        """
        Count the number of instances in 'started' local expect state.
        """
        count = 0
        try:
            for node, ndata in self.iter_nodes():
                try:
                    local_expect = ndata["services"]["status"][path]["monitor"]["local_expect"]
                except Exception:
                    continue
                if local_expect == "started":
                    count += 1
            return count
        except Exception as exc:
            return 0

    def up_service_instances(self, path):
        nodenames = []
        for nodename, instance in self.get_service_instances(path).items():
            if instance["avail"] == "up":
                nodenames.append(nodename)
            elif instance["monitor"].get("status") in ("restarting", "starting", "wait children", "provisioning", "placing"):
                nodenames.append(nodename)
        return nodenames

    def parent_transitioning(self, svc):
        if len(svc.parents) == 0:
            return False
        for parent in svc.parents:
            if parent == svc.path:
                continue
            if self.peer_transitioning(parent, discard_local=False):
                return True
        return False

    def peer_init(self, svc):
        """
        Return True if a peer node is in init nmon status.
        Else return False.
        """
        for nodename in svc.peers:
            nmon = self.get_node_monitor(nodename=nodename)
            if nmon is None:
                continue
            if nmon.status == "init":
                return True
        return False

    def peer_warn(self, path, with_self=False):
        """
        For failover services, return the nodename of the first peer with the
        service in warn avail status.
        """
        try:
            if shared.SERVICES[path].topology != "failover":
                return
        except:
            return
        for nodename, instance in self.get_service_instances(path).items():
            if not with_self and nodename == Env.nodename:
                continue
            if instance["avail"] == "warn" and not instance["monitor"].get("status").endswith("ing"):
                return nodename

    def peers_options(self, path, candidates, status):
        """
        Return the nodes in <candidates> that are a viable start/place
        orchestration option.

        This method is used to determine if the global expect should be
        reset if no options are left.
        """
        nodenames = []
        for nodename in candidates:
            instance = self.get_service_instance(path, nodename)
            if instance is None:
                continue
            smon_status = instance["monitor"].get("status", "")
            if smon_status in status:
               continue
            avail = instance["avail"]
            if (avail == "warn" and not smon_status.endswith("ing")) or \
               avail in STOPPED_STATES + STARTED_STATES:
                nodenames.append(nodename)
        return nodenames

    def place_in_progress(self, path, discard_local=True):
        """
        Return the nodename of any object instance that has its global expect
        set to any kind of placed variants.
        """
        for nodename, instance in self.get_service_instances(path).items():
            if discard_local and nodename == Env.nodename:
                continue
            ge_time = instance["monitor"].get("global_expect_updated") or 0
            status_time = instance.get("updated") or 0
            if ge_time > status_time:
                # we don't have the lastest instance status. in doubt, avoid
                # taking decision
                raise ValueError
            ge = instance["monitor"].get("global_expect") or ""
            if ge.startswith("placed"):
                return nodename

    def peer_transitioning(self, path, discard_local=True):
        """
        Return the nodename of the first peer with the service in a transition
        state.
        """
        for nodename, instance in self.get_service_instances(path).items():
            if discard_local and nodename == Env.nodename:
                continue
            if instance["monitor"].get("status", "").endswith("ing"):
                return nodename

    def peer_start_failed(self, path):
        """
        Return the nodename of the first peer with the service in a start failed
        state.
        """
        for nodename, instance in self.get_service_instances(path).items():
            if nodename == Env.nodename:
                continue
            if instance["monitor"].get("status") == "start failed":
                return nodename

    def better_peers_ready(self, svc):
        ranks = self.placement_ranks(svc, candidates=svc.peers)
        peers = []
        for nodename in ranks:
            if nodename == Env.nodename:
                return peers
            instance = self.get_service_instance(svc.path, nodename)
            if instance is None:
                continue
            if instance["monitor"].get("status") == "ready":
                peers.append(nodename)
        return peers

    def better_peer_ready(self, svc, candidates):
        """
        Return the nodename of the first peer with the service in ready state, or
        None if we are placement leader or no peer is in ready state.
        """
        if self.placement_leader(svc, candidates):
            return
        for nodename, instance in self.get_service_instances(svc.path).items():
            if nodename == Env.nodename:
                continue
            if instance["monitor"].get("status") == "ready":
                return nodename

    #########################################################################
    #
    # Cluster nodes aggregations
    #
    #########################################################################
    def get_clu_agg_frozen(self):
        fstatus = "undef"
        fstatus_l = []
        n_instances = 0
        for nodename, ndata in self.iter_nodes():
            try:
                fstatus_l.append(ndata["frozen"])
            except KeyError:
                # sender daemon outdated
                continue
            n_instances += 1
        n_frozen = len([True for froz in fstatus_l if froz])
        if n_instances == 0:
            fstatus = 'n/a'
        elif n_frozen == n_instances:
            fstatus = 'frozen'
        elif n_frozen == 0:
            fstatus = 'thawed'
        else:
            fstatus = 'mixed'
        return fstatus

    #########################################################################
    #
    # Service instances status aggregation
    #
    #########################################################################
    def get_agg_avail(self, path):
        try:
            instance = self.get_any_service_instance(path)
        except IndexError:
            instance = None
        if instance is None:
            # during init for example
            return "unknown"
        topology = instance.get("topology")
        if topology == "failover":
            avail = self.get_agg_avail_failover(path)
        elif topology == "flex":
            avail = self.get_agg_avail_flex(path)
        else:
            avail = "unknown"

        if instance.get("scale") is not None:
            n_up = 0
            for slave in self.scaler_current_slaves(path):
                n_up += len(self.up_service_instances(slave))
            if n_up == 0:
                return "n/a"
            if n_up > 0 and n_up < instance.get("scale"):
                return "warn"

        slaves = instance.get("slaves", [])
        slaves += instance.get("scaler_slaves", [])
        if slaves:
            _, namespace, _ = split_path(path)
            avails = set([avail])
            for child in slaves:
                child = resolve_path(child, namespace)
                agg = self.get_service_agg(child) or Storage()
                child_avail = agg.avail or "unknown"
                avails.add(child_avail)
            if avails == set(["n/a"]):
                return "n/a"
            avails -= set(["n/a", "undef", "unknown"])
            n_avails = len(avails)
            if n_avails == 0:
                return "n/a"
            elif n_avails == 1:
                return list(avails)[0]
            else:
                return "warn"
        elif instance.get("scale") is not None:
            # scaler without slaves
            return "n/a"
        return avail

    def get_agg_overall(self, path):
        ostatus = 'undef'
        ostatus_l = []
        n_instances = 0
        for instance in self.get_service_instances(path).values():
            if "overall" not in instance:
                continue
            ostatus_l.append(instance["overall"])
            n_instances += 1
        ostatus_s = set(ostatus_l)

        if n_instances == 0:
            ostatus = "n/a"
        elif "warn" in ostatus_s or "stdby down" in ostatus_s:
            ostatus = "warn"
        elif len(ostatus_s) == 1:
            ostatus = ostatus_s.pop()
        elif set(["up", "down"]) == ostatus_s or \
             set(["up", "stdby up"]) == ostatus_s or \
             set(["up", "down", "stdby up"]) == ostatus_s or \
             set(["up", "down", "stdby up", "n/a"]) == ostatus_s:
            ostatus = "up"
        elif set(["down", "stdby up"]) == ostatus_s or \
             set(["down", "stdby up", "n/a"]) == ostatus_s:
            ostatus = "down"
        if "stdby" in ostatus:
            ostatus = "down"
        try:
            instance = self.get_any_service_instance(path)
        except IndexError:
            instance = Storage()
        if instance is None:
            # during init for example
            return "unknown"
        slaves = instance.get("slaves", [])
        slaves += instance.get("scaler_slaves", [])
        if slaves:
            _, namespace, _ = split_path(path)
            avails = set([ostatus])
            for child in slaves:
                child = resolve_path(child, namespace)
                agg = self.get_service_agg(child) or Storage()
                child_status = agg.overall or "unknown"
                avails.add(child_status)
            if avails == set(["n/a"]):
                return "n/a"
            avails -= set(["n/a"])
            if len(avails) == 1:
                return list(avails)[0]
            return "warn"
        elif instance.get("scale") is not None:
            # scaler without slaves
            return "n/a"
        return ostatus

    def get_agg_frozen(self, path):
        frozen = 0
        total = 0
        for instance in self.get_service_instances(path).values():
            if "avail" not in instance:
                # deleting instance
                continue
            if instance.get("frozen"):
                frozen += 1
            total += 1
        if total == 0:
            return "n/a"
        elif frozen == total:
            return "frozen"
        elif frozen == 0:
            return "thawed"
        else:
            return "mixed"

    def is_instance_shutdown(self, instance):
        def has_stdby(instance):
            for resource in instance.get("resources", {}).values():
                if resource.get("standby"):
                    return True
            return False
        _has_stdby = has_stdby(instance)
        if _has_stdby and instance["avail"] not in ("n/a", "stdby down") or \
           not _has_stdby and instance["avail"] not in ("n/a", "down"):
            return False
        return True

    def get_agg_shutdown(self, path):
        for instance in self.get_service_instances(path).values():
            if not self.is_instance_shutdown(instance):
                return False
        return True

    def get_agg_avail_failover(self, path):
        astatus_l = []
        n_instances = 0
        for instance in self.get_service_instances(path).values():
            if "avail" not in instance:
                continue
            astatus_l.append(instance["avail"])
            n_instances += 1
        astatus_s = set(astatus_l)

        n_up = astatus_l.count("up")
        if n_up == 1:
            return 'up'
        elif n_instances == 0:
            return 'n/a'
        elif astatus_s == set(['n/a']):
            return 'n/a'
        elif n_up > 1:
            return 'warn'
        elif 'warn' in astatus_l:
            return 'warn'
        else:
            return 'down'

    def get_agg_avail_flex(self, path):
        astatus_l = []
        n_instances = 0
        for instance in self.get_service_instances(path).values():
            if "avail" not in instance:
                continue
            astatus_l.append(instance["avail"])
            n_instances += 1
        astatus_s = set(astatus_l)

        n_up = astatus_l.count("up")
        if n_instances == 0:
            return 'n/a'
        elif astatus_s == set(['n/a']):
            return 'n/a'
        elif n_up == 0:
            if "warn" in astatus_l:
                return "warn"
            else:
                return 'down'
        elif n_up > instance.get("flex_max", n_instances):
            return 'warn'
        elif n_up < instance.get("flex_min", 1) and not instance.get("scaler_slave"):
            # scaler slaves are allowed to go under-target: the scaler will pop more slices
            # to reach the target. This is what happens when a node goes does.
            return 'warn'
        else:
            return 'up'

    def get_agg_placement(self, path):
        try:
            if shared.SERVICES[path].placement == "none":
                return "n/a"
            if shared.SERVICES[path].topology == "flex" and shared.SERVICES[path].flex_min == 0:
                return "n/a"
        except KeyError:
            pass
        instances = [instance for instance in self.get_service_instances(path).values() \
                     if not instance.get("frozen")]
        if len(instances) < 2:
            return "optimal"
        has_up = False
        placement = "optimal"
        for instance in instances:
            try:
                leader = instance["monitor"].get("placement") == "leader"
                avail = instance["avail"]
            except KeyError:
                continue
            if avail in ("up", "warn"):
                has_up = True
                if not leader:
                    placement = "non-optimal"
            elif leader:
                placement = "non-optimal"
        if not has_up:
            return "n/a"
        return placement

    def get_agg_provisioned(self, path):
        provisioned = 0
        total = 0
        for instance in self.get_service_instances(path).values():
            try:
                instance_provisioned = instance["provisioned"]
            except KeyError:
                continue
            total += 1
            if instance_provisioned is True:
                provisioned += 1
            elif instance_provisioned == "mixed":
                return "mixed"
        if total == 0:
            return "n/a"
        elif provisioned == total:
            return True
        elif provisioned == 0:
            return False
        return "mixed"

    def get_agg_aborted(self, path):
        for inst in self.get_service_instances(path).values():
            try:
                global_expect = inst["monitor"].get("global_expect")
            except KeyError:
                global_expect = None
            if global_expect not in (None, "aborted"):
                return False
            try:
                local_expect = inst["monitor"].get("local_expect")
            except KeyError:
                local_expect = None
            if local_expect not in (None, "started"):
                return False
        return True

    def get_agg_conf(self, path):
        data = Storage()
        for inst in self.get_service_instances(path).values():
            scale = inst.get("scale")
            if scale is not None:
                data.scale = scale
            scaler_slave = inst.get("scaler_slave")
            if scaler_slave:
                data.scaler_slave = True
            break
        return data

    def get_agg_deleted(self, path):
        if len([True for inst in self.get_service_instances(path).values() if "updated" in inst]) > 0:
            return False
        return True

    def get_agg_purged(self, provisioned, deleted):
        if deleted is False:
            return False
        if provisioned in (False, None, "mixed"):
            return False
        return True

    #########################################################################
    #
    # Convenience methods
    #
    #########################################################################
    def status_older_than_cf(self, path):
        """
        Return True if the instance status data is older than its config data
        or if one of the age is not a timestamp float.

        Returning True skips orchestration of the instance.
        """
        status_age = self.node_data.get(["services", "status", path, "updated"], default=0)
        config_age = self.node_data.get(["services", "config", path, "updated"], default=0)
        try:
            return status_age < config_age
        except TypeError:
            return True

    def service_instances_frozen(self, path):
        """
        Return the nodenames with a frozen instance of the specified service.
        """
        return [nodename for (nodename, instance) in \
                self.get_service_instances(path).items() if \
                instance.get("frozen")]

    def service_instances_thawed(self, path):
        """
        Return the nodenames with a frozen instance of the specified service.
        """
        return [nodename for (nodename, instance) in \
                self.get_service_instances(path).items() if \
                not instance.get("frozen")]

    def has_instance_with(self, path, global_expect=None):
        """
        Return True if an instance of the specified service is in the
        specified state.
        """
        for nodename, smon in self.iter_service_monitors(path):
            if global_expect and smon.global_expect in global_expect:
                return True
        return False

    def get_local_paths(self):
        """
        Extract service instance names from the locally maintained hb data.
        """
        paths = []
        for path in self.node_data.keys(["services", "status"]):
            try:
                status = self.node_data.get(["services", "status", path, "avail"])
            except KeyError:
                continue
            if status == "up":
                paths.append(path)
        return paths

    def get_services_configs(self):
        """
        Return a hash indexed by path and nodename, containing the services
        configuration mtime and checksum.
        """
        data = {}
        for path, nodename, config in self.iter_services_configs():
            if path not in data:
                data[path] = {}
            data[path][nodename] = config
        return data

    def get_any_service_instance(self, path):
        """
        Return the specified service status structure on any node.
        """
        for nodename, data in self.iter_service_instances(path):
            if data in (None, ""):
                continue
            return data

    def wait_service_config_consensus(self, path, peers, timeout=60):
        if len(peers) < 2:
            return True
        self.log.info("wait for service %s consensus on config amongst peers %s",
                      path, ",".join(peers))
        for _ in range(timeout):
            if self.service_config_consensus(path, peers):
                return True
            time.sleep(1)
        self.log.error("service %s couldn't reach config consensus in %d seconds",
                       path, timeout)
        return False

    def service_config_consensus(self, path, peers):
        if len(peers) < 2:
            self.log.debug("%s auto consensus. peers: %s", path, peers)
            return True
        ref_csum = None
        for peer in peers:
            if peer not in self.list_nodes():
                # discard unreachable nodes from the consensus
                continue
            try:
                csum = self.get_service_config(path, peer).csum
            except (TypeError, KeyError, AttributeError):
                #self.log.debug("service %s peer %s has no config cksum yet", path, peer)
                return False
            except Exception as exc:
                self.log.exception(exc)
                return False
            if ref_csum is None:
                ref_csum = csum
            if ref_csum is not None and ref_csum != csum:
                #self.log.debug("service %s peer %s has a different config cksum", path, peer)
                return False
        self.log.info("service %s config consensus reached", path)
        return True

    def update_status(self):
        data = self.status()
        data.update({
            "compat": self.compat,
            "transitions": self.transition_count(),
            "frozen": self.get_clu_agg_frozen(),
        })
        self.thread_data.merge([], data)

    def update_services_config(self):
        config = {}
        for path in list_services():
            cfg = svc_pathcf(path)
            try:
                config_mtime = os.path.getmtime(cfg)
            except Exception as exc:
                self.log.warning("failed to get %s mtime: %s", cfg, str(exc))
                config_mtime = 0
            last_config = self.get_service_config(path, Env.nodename)
            if last_config is None or config_mtime > last_config["updated"]:
                #self.log.debug("compute service %s config checksum", path)
                try:
                    csum = fsum(cfg)
                except (OSError, IOError) as exc:
                    self.log.warning("service %s config checksum error: %s", path, exc)
                    continue
                try:
                    self.add_service(path)
                except Exception as exc:
                    self.log.error("%s build error: %s", path, str(exc))
                    continue
            else:
                csum = last_config["csum"]
            if last_config is None or last_config["csum"] != csum:
                if last_config is not None:
                    self.log.info("service %s configuration change" % path)
                try:
                    status_mtime = os.path.getmtime(shared.SERVICES[path].status_data_dump)
                    if config_mtime > status_mtime:
                        self.log.info("service %s refresh instance status older than config", path)
                        self.service_status(path)
                except OSError:
                    pass
            with shared.SERVICES_LOCK:
                scope = sorted(list(shared.SERVICES[path].nodes))
            config[path] = {
                "updated": config_mtime,
                "csum": csum,
                "scope": scope,
            }

        # purge deleted services
        with shared.SERVICES_LOCK:
            for path in list(shared.SERVICES.keys()):
                if path not in config:
                    self.log.info("purge deleted %s from daemon data", path)
                    del shared.SERVICES[path]
                    self.node_data.unset_safe(["services", "status", path])
        self.node_data.set(["services", "config"], config)
        return config

    def get_last_svc_status_mtime(self, path):
        """
        Return the mtime of the specified service configuration file on the
        local node. If unknown, return 0.
        """
        instance = self.get_service_instance(path, Env.nodename)
        if instance is None:
            return 0
        mtime = instance["updated"]
        if mtime is None:
            return 0
        return mtime

    def service_status_fallback(self, path):
        """
        Return the specified service status structure fetched from an execution
        of "om svc" -s <path> json status". As we arrive here when the
        status.json doesn't exist, we don't have to specify --refresh.
        """
        self.log.info("synchronous service status eval: %s", path)
        cmd = ["status", "--refresh"]
        proc = self.service_command(path, cmd, local=False)
        self.push_proc(proc=proc)
        proc.communicate()
        fpath = svc_pathvar(path, "status.json")
        return self.load_instance_status_cache(fpath)

    @staticmethod
    def load_instance_status_cache(fpath):
        try:
            with open(fpath, 'r') as filep:
                try:
                    return json.load(filep)
                except ValueError as exc:
                    # json corrupted
                    return
        except Exception as exc:
            # json not found
            return

    def update_services_status(self):
        """
        Return the local services status data, fetching data from status.json
        caches if their mtime changed or from the node data if not.

        Also update the monitor 'local_expect' field for each service.
        """
        data = {}
        for path, idata in self.iter_local_services_instances():
            smon = Storage(idata.get("monitor", {}))
            if not smon:
                continue
            if idata.get("avail") == "up" and \
               smon.global_expect is None and \
               smon.status == "idle" and \
               smon.local_expect not in ("started", "shutdown"):
                self.log.info("%s local expect set: started", path)
                data["local_expect"] = "started"

            placement = self.get_service_placement(path)
            if placement != smon.placement:
                data["placement"] = self.get_service_placement(path)

            if data:
                self.node_data.merge(["services", "status", path, "monitor"], data)

            # forget the stonith target node if we run the service
            if idata.get("avail", "n/a") == "up":
                self.node_data.unset_safe(["services", "status", path, "monitor", "stonith"])


    #########################################################################
    #
    # Service-specific monitor data helpers
    #
    #########################################################################
    def reset_smon_retries(self, path, rid):
        self.node_data.unset_safe(["services", "status", path, "monitor", "restart", rid])

    def get_smon_retries(self, path, rid):
        return self.node_data.get(["services", "status", path, "monitor", "restart", rid], default=0)

    def inc_smon_retries(self, path, rid):
        smon = self.get_service_monitor(path)
        if not smon:
            return
        try:
            self.node_data.inc(["services", "status", path, "monitor", "restart", rid])
        except TypeError:
            self.node_data.merge(["services", "status", path, "monitor"], {"restart": {rid: 1}})

    def all_nodes_frozen(self):
        for nodename in self.list_nodes():
            frozen = self.thread_data.get(["nodes", nodename, "frozen"])
            if not frozen:
                return False
        return True

    def all_nodes_thawed(self):
        for nodename in self.list_nodes():
            frozen = self.thread_data.get(["nodes", nodename, "frozen"])
            if frozen:
                return False
        return True

    def set_nmon_g_expect_from_status(self):
        nmon = self.get_node_monitor()
        if nmon.global_expect is None:
            return
        if nmon.global_expect == "frozen" and self.all_nodes_frozen():
            self.log.info("node global expect is %s and is frozen",
                          nmon.global_expect)
            self.set_nmon(global_expect="unset")
        elif nmon.global_expect == "thawed" and self.all_nodes_thawed():
            self.log.info("node global expect is %s and is thawed",
                          nmon.global_expect)
            self.set_nmon(global_expect="unset")

    def set_smon_g_expect_from_status(self, path, smon, status):
        """
        Align global_expect with the actual service states.
        """
        instance = self.get_service_instance(path, Env.nodename)
        agg = self.get_service_agg(path)

        if instance is None:
            return

        def handle_stopped():
            local_frozen = instance.get("frozen", 0)
            stopped = status in STOPPED_STATES
            if not stopped or not local_frozen:
                return
            self.log.info("service %s global expect is %s and its global "
                          "status is %s", path, smon.global_expect, status)
            self.set_smon(path, global_expect="unset")

        def handle_shutdown():
            local_frozen = instance.get("frozen", 0)
            if not self.get_agg_shutdown(path) or not local_frozen:
                return
            self.log.info("service %s global expect is %s and its global "
                          "status is %s", path, smon.global_expect, status)
            self.set_smon(path, global_expect="unset")

        def handle_started():
            local_frozen = instance.get("frozen", 0)
            if smon.placement == "none":
                self.set_smon(path, global_expect="unset")
            if status in STARTED_STATES and not local_frozen:
                self.log.info("service %s global expect is %s and its global "
                              "status is %s", path, smon.global_expect, status)
                self.set_smon(path, global_expect="unset")
                return
            agg = self.get_service_agg(path)
            if agg.frozen != "thawed":
                return
            svc = self.get_service(path)
            if self.peer_warn(path, with_self=True):
                self.set_smon(path, global_expect="unset")
                return

        def handle_frozen():
            agg = self.get_service_agg(path)
            if agg.frozen != "frozen":
                return
            self.log.debug("service %s global expect is %s, already is",
                           path, smon.global_expect)
            self.set_smon(path, global_expect="unset")

        def handle_thawed():
            if agg.frozen != "thawed":
                return
            self.log.debug("service %s global expect is %s, already is",
                           path, smon.global_expect)
            self.set_smon(path, global_expect="unset")

        def handle_unprovisioned():
            stopped = status in STOPPED_STATES
            if agg.provisioned not in (False, "n/a") or not stopped:
                return
            self.log.debug("service %s global expect is %s, already is",
                       path, smon.global_expect)
            self.set_smon(path, global_expect="unset")

        def handle_provisioned():
            if agg.provisioned not in (True, "n/a"):
                return
            if smon.placement == "none":
                self.set_smon(path, global_expect="unset")
            if agg.avail in ("up", "n/a"):
                # provision success, thaw
                self.set_smon(path, global_expect="thawed")
            else:
                self.set_smon(path, global_expect="started")

        def handle_purged():
            deleted = self.get_agg_deleted(path)
            purged = self.get_agg_purged(agg.provisioned, deleted)
            if not purged is True:
                return
            self.log.debug("service %s global expect is %s, already is",
                           path, smon.global_expect)
            self.node_data.unset_safe(["services", "status", path, "monitor"])

        def handle_deleted():
            deleted = self.get_agg_deleted(path)
            if not deleted is True:
                return
            self.log.debug("service %s global expect is %s, already is",
                           path, smon.global_expect)
            self.node_data.unset_safe(["services", "status", path, "monitor"])

        def handle_aborted():
            if not self.get_agg_aborted(path):
                return
            self.log.info("service %s action aborted", path)
            self.set_smon(path, global_expect="unset")
            if smon.status and smon.status.startswith("wait "):
                # don't leave lingering "wait" mon state when we no longer
                # have a target state to reach
                self.set_smon(path, status="idle")

        def handle_placed():
            if agg.frozen != "thawed":
                return
            if agg.placement in ("optimal", "n/a") and \
               agg.avail in ("up", "n/a"):
                self.set_smon(path, global_expect="unset")
                return
            svc = self.get_service(path)
            if svc is None:
                # foreign
                return
            candidates = self.placement_candidates(svc, discard_start_failed=False, discard_frozen=False)
            candidates = self.placement_leaders(svc, candidates=candidates)
            peers = self.peers_options(path, candidates, ["place failed"])
            if not peers and self.non_leaders_stopped(path, ["place failed"]):
                self.log.info("service %s global expect is %s, not optimal "
                              "and no options left", path, smon.global_expect)
                self.set_smon(path, global_expect="unset")
                return

        def handle_placed_at():
            target = smon.global_expect.split("@")[-1].split(",")
            if self.instances_started_or_start_failed(path, target):
                self.set_smon(path, global_expect="unset")

        try:
            ge, at = smon.global_expect.split("@", 1)
            handler = "handle_%s_at" % ge
        except AttributeError:
            return
        except ValueError:
            handler = "handle_" + smon.global_expect

        try:
            fn = locals()[handler]
        except KeyError:
            return

        fn()

    def get_arbitrators_data(self):
        if self.arbitrators_data is None or self.last_arbitrator_ping < time.time() - self.arbitrators_check_period:
            votes = self.arbitrators_votes()
            self.last_arbitrator_ping = time.time()
            arbitrators_data = {}
            for arbitrator in shared.NODE.arbitrators:
                arbitrators_data[arbitrator["id"]] = {
                    "name": arbitrator["name"],
                    "status": "up" if arbitrator["name"] in votes else "down"
                }
                if self.arbitrators_data is None or \
                   self.arbitrators_data[arbitrator["id"]]["status"] != arbitrators_data[arbitrator["id"]]["status"]:
                    if arbitrators_data[arbitrator["id"]]["status"] == "up":
                        self.event("arbitrator_up", data={"arbitrator": arbitrator["name"]})
                    else:
                        self.event("arbitrator_down", data={"arbitrator": arbitrator["name"]})
            self.arbitrators_data = arbitrators_data
        return self.arbitrators_data

    def update_cluster_data(self):
        self.update_node_data()
        self.purge_left_nodes()
        self.merge_hb_data()
        self.update_agg_services()
        self.update_status()

    def _update_cluster_data(self):
        self.daemon_status_data.set(["cluster"], {
            "name": self.cluster_name,
            "id": self.cluster_id,
            "nodes": self.cluster_nodes,
        })

    def purge_left_nodes(self):
        left = set(self.list_nodes()) - set(self.cluster_nodes)
        for node in left:
            self.log.info("purge left node %s data", node)
            self.thread_data.unset_safe(["nodes", node])

    def update_node_data(self):
        """
        Rescan services config and status.
        """
        data = {
            "stats": shared.NODE.stats(),
            "frozen": self.node_frozen,
            "env": shared.NODE.env,
            "labels": shared.NODE.labels,
            "targets": shared.NODE.targets,
            "locks": shared.LOCKS,
            "speaker": self.speaker() and "collector" in shared.THREADS,
            "min_avail_mem": shared.NODE.min_avail_mem,
            "min_avail_swap": shared.NODE.min_avail_swap,
        }
        self.node_data.merge([], data)
        self.update_services_config()
        self.update_services_status()

        if self.quorum:
            self.node_data.set(["arbitrators"], self.get_arbitrators_data())
        else:
            self.node_data.unset_safe(["arbitrators"])

        # purge deleted service instances
        for path in self.node_data.keys(["services", "status"]):
            sconf = self.get_service_config(path, Env.nodename)
            if sconf:
                continue
            if not self.node_data.exists(["services", "status", path, "monitor"]):
                continue
            smon = self.get_service_monitor(path)
            global_expect = smon.global_expect
            global_expect_updated = smon.global_expect_updated or 0
            if global_expect is not None and time.time() < global_expect_updated + 3:
                # keep the smon around for a while
                #self.log.info("relay foreign service %s global expect %s",
                #              path, global_expect)
                continue
            try:
                self.node_data.unset(["services", "status", path])
                self.log.debug("purge deleted service %s from status data", path)
            except KeyError:
                pass

    def update_hb_data(self):
        """
        Prepare the heartbeat data we send to other nodes.
        """

        if self.mon_changed():
            self.update_cluster_data()

        diff = self._update_hb_data_locked()

        if diff is None:
            return

        # don't store the diff if we have no peers
        if len(shared.LOCAL_GEN) == 0:
            return

        shared.GEN_DIFF[shared.GEN] = diff
        self.purge_log()
        with shared.HB_MSG_LOCK:
             # reset the full status cache. get_message() will refill if
             # needed.
             shared.HB_MSG = None
             shared.HB_MSG_LEN = 0
        shared.wake_heartbeat_tx()

    def _update_hb_data_locked(self):
        now = time.time()
        diff = self.daemon_status_data.pop_diff()

        # excluded from the diff: gen, updated
        updated = self.node_data.get(["updated"], default=now)

        if self.last_node_data is None:
            # first run
            self.last_node_data = True
            self.node_data.set(["gen"], self.get_gen(inc=True))
            self.node_data.set(["updated"], now)
            return

        if len(diff) == 0:
            self.node_data.set(["gen"], self.get_gen(inc=False))
            self.node_data.set(["updated"], updated)
            return

        self.last_node_data = True
        self.node_data.set(["gen"], self.get_gen(inc=True))
        self.node_data.set(["updated"], now)
        diff.append([["updated"], now])
        return diff

    def merge_hb_data(self):
        self.merge_hb_data_locks()
        self.merge_hb_data_compat()
        self.merge_hb_data_monitor()

    def merge_hb_data_locks(self):
        for nodename in self.list_nodes():
            if nodename == Env.nodename:
                continue
            locks = self.thread_data.get(["nodes", nodename, "locks"], default={})
            for name in list(locks):
                try:
                    lock = locks[name]
                except KeyError:
                    # deleted during iteration
                    continue
                if lock["requester"] == Env.nodename and name not in shared.LOCKS:
                    # don't re-merge a released lock emitted by this node
                    continue
                if name not in shared.LOCKS:
                    self.log.info("merge lock %s from node %s", name, nodename)
                    shared.LOCKS[name] = lock
                    continue
                if lock["requested"] < shared.LOCKS[name]["requested"] and \
                   lock["requester"] != Env.nodename and \
                   lock["requester"] == nodename:
                    self.log.info("merge older lock %s from node %s", name, nodename)
                    shared.LOCKS[name] = lock
                    continue
        for name in list(shared.LOCKS):
            try:
                lock = shared.LOCKS[name]
            except KeyError:
                # deleted during iteration
                continue
            if Env.nodename == lock["requester"]:
                continue
            requester_lock = self.thread_data.get(["nodes", lock["requester"], "locks", name], default=None)
            if requester_lock is None:
                self.log.info("drop lock %s from node %s", name, nodename)
                try:
                    del shared.LOCKS[name]
                except KeyError:
                    # deleted during iteration
                    continue

    def merge_hb_data_compat(self):
        compat = set()
        for nodename, ndata in self.iter_nodes():
            try:
                compat.add(ndata["compat"])
            except KeyError:
                pass
        new_compat = len(set(compat)) <= 1
        if self.compat != new_compat:
            if new_compat:
                self.log.info("cluster members run compatible versions. "
                              "enable ha orchestration")
            else:
                self.log.warning("cluster members run incompatible versions. "
                                 "disable ha orchestration")
            self.compat = new_compat

    def merge_hb_data_monitor(self):
        """
        Set the global expect received through heartbeats as local expect, if
        the service instance is not already in the expected status.
        """
        nodenames = self.list_nodes()
        if Env.nodename not in nodenames:
            return
        nodenames.remove(Env.nodename)

        # merge node monitors
        local_frozen = self.node_data.get(["frozen"], default=0)
        for nodename in nodenames:
            try:
                nmon = self.get_node_monitor(nodename)
                global_expect = nmon.global_expect
            except KeyError:
                # sender daemon is outdated
                continue
            if global_expect is None:
                continue
            if (global_expect == "frozen" and not local_frozen) or \
               (global_expect == "thawed" and local_frozen):
                self.log.info("node %s wants local node %s", nodename, global_expect)
                self.set_nmon(global_expect=global_expect)
            #else:
            #    self.log.info("node %s wants local node %s, already is", nodename, global_expect)

        # merge every service monitors
        for path, instance in self.iter_local_services_instances():
            if not instance:
                continue
            smon = Storage(instance.get("monitor", {}))
            if smon.global_expect == "aborted":
                # refuse a new global expect if aborting
                continue
            for nodename in nodenames:
                rinstance = self.get_service_instance(path, nodename)
                if rinstance is None:
                    continue
                if rinstance.get("stonith") is True and \
                   instance["monitor"].get("stonith") != nodename:
                    self.set_smon(path, stonith=nodename)
                global_expect = rinstance.get("monitor", {}).get("global_expect")
                if global_expect is None:
                    continue
                global_expect_updated = rinstance.get("monitor", 0).get("global_expect_updated")
                if smon.global_expect and global_expect_updated and \
                   smon.global_expect_updated and \
                   global_expect_updated < smon.global_expect_updated:
                    # we have a more recent update
                    continue
                if path in shared.SERVICES and shared.SERVICES[path].disabled and \
                   global_expect not in ("frozen", "thawed", "aborted", "deleted", "purged"):
                    continue
                if global_expect == smon.global_expect:
                    self.log.debug("node %s wants service %s %s, already targeting that",
                                   nodename, path, global_expect)
                    continue
                #else:
                #    self.log.info("node %s wants service %s %s, already is", nodename, path, global_expect)
                if self.accept_g_expect(path, instance, global_expect):
                    self.log.info("node %s wants service %s %s", nodename, path, global_expect)
                    self.set_smon(path, global_expect=global_expect)

    def accept_g_expect(self, path, instance, global_expect):
        agg = self.get_service_agg(path)
        smon = self.get_service_monitor(path)
        if global_expect not in ("aborted", "thawed", "frozen") and \
           self.abort_state(smon.status, global_expect, smon.placement):
            return False
        if global_expect == "stopped":
            local_avail = instance["avail"]
            local_frozen = instance.get("frozen", 0)
            if local_avail not in STOPPED_STATES or not local_frozen:
                return True
            else:
                return False
        elif global_expect == "shutdown":
            if instance["avail"] == "n/a" and instance.get("scale") is None:
                return False
            return not self.get_agg_shutdown(path)
        elif global_expect == "started":
            if instance["avail"] == "n/a" and instance.get("scale") is None:
                return False
            if smon.placement == "none":
                return False
            local_frozen = instance.get("frozen", 0)
            if agg.avail is None:
                return False
            if agg.avail in STOPPED_STATES or local_frozen:
                return True
            else:
                return False
        elif global_expect == "frozen":
            if agg.frozen and agg.frozen != "frozen":
                return True
            else:
                return False
        elif global_expect == "thawed":
            if agg.frozen and agg.frozen != "thawed":
                 return True
            else:
                return False
        elif global_expect == "provisioned":
            if smon.placement == "none":
                return False
            if agg.provisioned not in (True, None):
                return True
            else:
                return False
        elif global_expect == "unprovisioned":
            if agg.provisioned not in (False, None):
                return True
            else:
                return False
        elif global_expect == "deleted":
            deleted = self.get_agg_deleted(path)
            if deleted is False:
                return True
            else:
                return False
        elif global_expect == "purged":
            if smon.placement == "none":
                return False
            deleted = self.get_agg_deleted(path)
            purged = self.get_agg_purged(agg.provisioned, deleted)
            if purged is False:
                return True
            else:
                return False
        elif global_expect == "aborted":
            aborted = self.get_agg_aborted(path)
            if aborted is False:
                return True
            else:
                return False
        elif global_expect == "placed":
            if instance["avail"] == "n/a" and instance.get("scale") is None:
                return False
            if smon.placement == "none":
                return False
            if agg.placement == "non-optimal" or agg.avail != "up" or agg.frozen == "frozen":
                svc = shared.SERVICES.get(path)
                if svc is None:
                    return True
                candidates = self.placement_candidates(svc, discard_start_failed=False, discard_frozen=False)
                candidates = self.placement_leaders(svc, candidates=candidates)
                peers = self.peers_options(path, candidates, ["place failed"])
                if not peers and self.non_leaders_stopped(path, ["place failed"]):
                    return False
                return True
            else:
                return False
        elif global_expect.startswith("placed@"):
            if instance["avail"] == "n/a" and instance.get("scale") is None:
                return False
            target = global_expect.split("@")[-1].split(",")
            if Env.nodename in target:
                if instance["avail"] in STOPPED_STATES:
                    return True
            else:
                if instance["avail"] not in STOPPED_STATES:
                    return True
        return False

    def instance_provisioned(self, instance):
        if instance is None:
            return False
        instance_provisioned = instance.get("provisioned", True)
        if instance_provisioned == "mixed":
            return False
        return instance_provisioned

    def instance_unprovisioned(self, instance):
        if instance is None:
            return True
        instance_provisioned = instance.get("provisioned", False)
        if instance_provisioned == "mixed":
            return False
        return not instance_provisioned

    def get_agg(self, path):
        data = self.get_agg_conf(path)
        data.avail = self.get_agg_avail(path)
        data.frozen = self.get_agg_frozen(path)
        data.overall = self.get_agg_overall(path)
        data.placement = self.get_agg_placement(path)
        data.provisioned = self.get_agg_provisioned(path)
        return data

    def update_agg_services(self):
        data = {}
        for path in self.list_cluster_paths():
            try:
                if self.get_service(path).topology == "span":
                    data[path] = Storage()
                    continue
            except Exception as exc:
                data[path] = Storage()
                pass
            data[path] = self.get_agg(path)
        self.daemon_status_data.set(["monitor", "services"], data)
        return data

    def update_completions(self):
        self.update_completion("services")
        self.update_completion("nodes")

    def update_completion(self, otype):
        try:
            if otype == "services":
                olist = self.list_cluster_paths()
            else:
                olist = self.cluster_nodes
            with open(os.path.join(Env.paths.pathvar, "list."+otype), "w") as filep:
                filep.write("\n".join(olist)+"\n")
        except Exception as exc:
            print(exc)
            pass

    def get_last_shutdown(self):
        try:
            return os.path.getmtime(Env.paths.last_shutdown)
        except Exception:
            return 0

    def merge_frozen(self):
        if os.environ.get("OPENSVC_AGENT_UPGRADE"):
            return
        last_shutdown = self.get_last_shutdown()
        self.merge_node_frozen(last_shutdown)
        self.merge_service_frozen(last_shutdown)

    def merge_node_frozen(self, last_shutdown):
        """
        This method is only called at the end of the rejoin grace period.

        It freezes the local services instances for services that have
        a live remote instance frozen. This prevents a node
        rejoining the cluster from taking over services that where frozen
        and stopped while we were not alive.
        """
        if len(self.cluster_nodes) < 2:
            return
        try:
            frozen = self.node_data.get(["frozen"]) or 0
        except:
            return
        if frozen:
            return
        if self.node_frozen:
            return
        nmon = self.get_node_monitor()
        if nmon.global_expect == "thawed":
            return
        for peer in self.cluster_nodes:
            if peer == Env.nodename:
                continue
            try:
                frozen = self.thread_data.get(["nodes", peer, "frozen"]) or 0
            except:
                continue
            if not isinstance(frozen, float):
                # compat with older agent where frozen is a bool
                continue
            if frozen and frozen > last_shutdown:
                self.event("node_freeze", data={
                    "reason": "merge_frozen",
                    "peer": peer,
                })
                self.freezer.node_freeze()
                self.node_frozen = self.freezer.node_frozen()

    def merge_service_frozen(self, last_shutdown):
        """
        This method is only called at the end of the rejoin grace period.

        It freezes the local services instances for services that have
        a live remote instance frozen. This prevents a node
        rejoining the cluster from taking over services that where frozen
        and stopped while we were not alive.
        """
        last_shutdown = self.get_last_shutdown()
        for svc in shared.SERVICES.values():
            if svc.orchestrate == "no":
                continue
            if len(svc.peers) < 2:
                continue
            instance = self.get_service_instance(svc.path, Env.nodename)
            if not instance:
                continue
            frozen = instance.get("frozen", 0)
            if frozen:
                continue
            if self.instance_frozen(svc.path):
                continue
            smon = self.get_service_monitor(svc.path)
            if smon.global_expect == "thawed":
                continue
            for peer in svc.peers:
                if peer == Env.nodename:
                    continue
                instance = self.get_service_instance(svc.path, peer)
                if not instance:
                    continue
                frozen = instance.get("frozen", 0)
                if not isinstance(frozen, float):
                    continue
                if frozen > last_shutdown:
                    self.event("instance_freeze", data={
                        "reason": "merge_frozen",
                        "peer": peer,
                        "path": svc.path,
                    })
                    svc.freezer.freeze()
                    # reload the frozen state immediately so the monitor will
                    # not take action on this instance in the same loop.
                    self.reload_instance_frozen(svc.path)

    def reload_instance_frozen(self, path):
        try:
            self.node_data.set(["services", "status", path, "frozen"], shared.SERVICES[path].frozen())
        except Exception:
            pass

    def instance_frozen(self, path, nodename=None):
        nodename = nodename or Env.nodename
        return self.nodes_data.get([nodename, "services", "status", path, "frozen"], default=0)

    def kern_freeze(self):
        try:
            with open("/proc/cmdline", "r") as ofile:
                buff = ofile.read()
        except Exception:
            return
        if "osvc.freeze" in buff.split():
            self.event("node_freeze", data={"reason": "kern_freeze"})
            self.freezer.node_freeze()
            self.node_frozen = self.freezer.node_frozen()

    def missing_beating_peer_data(self):
        for node in self.cluster_nodes:
            if node == Env.nodename:
                continue
            if self.nodes_data.exists([node, "services"]):
                continue
            # node dataset is empty or a brief coming from a ping
            try:
                if any(shared.THREADS[thr_id].is_beating(node) for thr_id in shared.THREADS if thr_id.endswith(".rx")):
                    self.log.info("waiting for node %s dataset", node)
                    return True
            except Exception as exc:
                return True
        return False


    def update_node_gen(self, nodename, local=0, remote=0):
        shared.LOCAL_GEN[nodename] = local
        shared.REMOTE_GEN[nodename] = remote
        gdata = {
            nodename: remote,
            Env.nodename: local
        }
        if not self.nodes_data.exists([nodename]):
            self.nodes_data.set([nodename], {"gen": gdata})
        elif not self.nodes_data.exists([nodename, "gen"]):
            self.nodes_data.set([nodename, "gen"], gdata)
        else:
            self.nodes_data.merge([nodename, "gen"], gdata)

    def merge_rx(self):
        change = False
        while True:
            try:
                nodename, data, hbname = shared.RX.get_nowait()
            except queue.Empty:
                break
            change |= self._merge_rx(nodename, data, hbname)
        return change

    def _merge_rx(self, nodename, data, hbname):
        if data is None:
            self.log.info("drop corrupted rx data from %s", nodename)
        current_gen = shared.REMOTE_GEN.get(nodename, 0)
        our_gen_on_peer = data.get("gen", {}).get(Env.nodename, 0)
        kind = data.get("kind", "full")
        change = False
        #self.log.debug("received %s from node %s: current gen %d, our gen local:%s peer:%s",
        #               kind, nodename, current_gen, shared.LOCAL_GEN.get(nodename), our_gen_on_peer) # COMMENT
        if kind == "patch":
            if current_gen == 0:
                # waiting for a full: ignore patches
                #self.log.debug("waiting for a full: ignore patch %s received from %s", list(data.get("deltas", [])), nodename) # COMMENT
                return False
            if not self.nodes_data.exists([nodename]):
                # happens during init. ignore the patch, and ask for a full
                self.log.debug("%s not in nodes data view", nodename) # COMMENT
                self.update_node_gen(nodename, remote=0, local=our_gen_on_peer)
                return False
            deltas = data.get("deltas", [])
            gens = sorted([int(gen) for gen in deltas])
            gens = [gen for gen in gens if gen > current_gen]
            if len(gens) == 0:
                #self.log.info("no more recent gen in received deltas")
                if our_gen_on_peer > shared.LOCAL_GEN[nodename]:
                    shared.LOCAL_GEN[nodename] = our_gen_on_peer
                    self.nodes_data.set([nodename, "gen", Env.nodename], our_gen_on_peer)
                return False
            nodes_info_change = False
            for gen in gens:
                #self.log.debug("patch node %s dataset gen %d over %d (%d diffs)", nodename, gen, current_gen, len(deltas[str(gen)])) # COMMENT
                if gen - 1 != current_gen:
                    if current_gen:
                        # don't be alarming on daemon start: it is normal we receive a out-of-sequence patch
                        self.log.warning("unsynchronized node %s dataset. local gen %d, received %d. "
                                         "ask for a full.", nodename, current_gen, gen)
                    self.update_node_gen(nodename, remote=0, local=our_gen_on_peer)
                    break
                try:
                    self.nodes_data.patch([nodename], deltas[str(gen)])
                    current_gen = gen
                    self.update_node_gen(nodename, remote=gen, local=our_gen_on_peer)
                    self.log.debug("patch node %s dataset to gen %d, peer has gen %d of our dataset",
                                   nodename, shared.REMOTE_GEN[nodename],
                                   shared.LOCAL_GEN[nodename])
                    if not nodes_info_change:
                        nodes_info_change |= self.patch_has_nodes_info_change(deltas[str(gen)])
                    change = True
                except Exception as exc:
                    self.log.warning("failed to apply node %s dataset gen %d patch: %s. "
                                     "ask for a full: %s", nodename, gen, deltas[str(gen)], exc)
                    self.update_node_gen(nodename, remote=0, local=our_gen_on_peer)
                    break
            if nodes_info_change:
                self.on_nodes_info_change()
            return change
        elif kind == "ping":
            self.update_node_gen(nodename, remote=0, local=our_gen_on_peer)
            self.nodes_data.set([nodename, "monitor"], data["monitor"])
            self.log.debug("reset node %s dataset gen, peer has gen %d of our dataset",
                           nodename, shared.LOCAL_GEN[nodename])
            change = True
        else:
            data_gen = data.get("gen", {}).get(nodename)
            if data_gen is None:
                self.log.debug("no 'gen' in full dataset from %s: drop", nodename)
                return False
            last_gen = shared.REMOTE_GEN.get(nodename)
            if last_gen is not None and last_gen >= data_gen:
                self.log.debug("already installed or beyond %s gen %d dataset: drop", nodename, data_gen)
                return False
            node_status = data.get("monitor", {}).get("status")
            if node_status in ("init", "maintenance", "upgrade") and self.nodes_data.exists([nodename]):
                for path, _, idata in self.iter_services_instances(nodenames=[nodename]):
                    if path in data["services"]["status"]:
                        continue
                    idata["preserved"] = True
                    data["services"]["status"][path] = idata

            self.nodes_data.set([nodename], data)
            new_gen = data.get("gen", {}).get(nodename, 0)
            shared.LOCAL_GEN[nodename] = our_gen_on_peer
            shared.REMOTE_GEN[nodename] = new_gen
            self.update_node_gen(nodename, remote=new_gen, local=our_gen_on_peer)
            self.log.debug("install node %s full dataset gen %d, peer has gen %d of our dataset",
                          nodename, shared.REMOTE_GEN[nodename],
                          shared.LOCAL_GEN[nodename])
            self.on_nodes_info_change()
            change = True
        return change
<|MERGE_RESOLUTION|>--- conflicted
+++ resolved
@@ -2197,13 +2197,7 @@
         if len(self.cluster_nodes) == 1:
             self.end_rejoin_grace_period("single node cluster")
             return False
-<<<<<<< HEAD
         n_idle = self.idle_node_count()
-=======
-        n_idle = len([1 for node in shared.CLUSTER_DATA.values()
-                      if node.get("monitor", {}).get("status") in ("idle", "rejoin")
-                      and "services" in node])
->>>>>>> b56ead86
         if n_idle >= len(self.cluster_nodes):
             self.end_rejoin_grace_period("now rejoined")
             return False
