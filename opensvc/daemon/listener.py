"""
Listener Thread
"""
import base64
import importlib
import json
import os
import pkgutil
import sys
import socket
import logging
import time
import select
import shutil
import traceback
import uuid
import fnmatch
import re
import datetime
from foreign.six.moves.urllib.parse import urlparse, parse_qs # pylint: disable=import-error
from subprocess import Popen
from errno import EADDRINUSE, ECONNRESET, EPIPE

try:
    import ssl
    import foreign.h2 as h2
    from foreign.h2.config import H2Configuration
    from foreign.h2.connection import H2Connection
    from foreign.hyper.common.headers import HTTPHeaderMap
    has_ssl = True
except Exception:
    has_ssl = False

try:
    import foreign.jwt as jwt
    from foreign.jwt.algorithms import RSAAlgorithm
    has_jwt = True
except Exception:
    has_jwt = False

import foreign.six as six
import daemon.shared as shared
import core.exceptions as ex
from foreign.six.moves import queue
from env import Env
from utilities.storage import Storage
from core.comm import Headers
from utilities.chunker import chunker
from utilities.naming import split_path, fmt_path, factory, split_fullname
from utilities.files import makedirs
from utilities.drivers import driver_import
from utilities.lazy import set_lazy, lazy, unset_lazy
from utilities.converters import print_duration
from utilities.string import bencode, bdecode
from utilities.uri import Uri
from utilities.render.listener import fmt_listener

if six.PY2:
    class _ConnectionResetError(Exception):
        pass
    class _ConnectionAbortedError(Exception):
        pass
    ConnectionResetError = _ConnectionResetError
    ConnectionAbortedError = _ConnectionAbortedError

RE_LOG_LINE = re.compile(r"^[0-9]{4}-[0-9]{2}-[0-9]{2} [0-2][0-9]:[0-6][0-9]:[0-6][0-9],[0-9]{3} .* \| ")
JANITORS_INTERVAL = 0.5
ICON = base64.b64decode("iVBORw0KGgoAAAANSUhEUgAAABAAAAAQCAYAAAAf8/9hAAAABHNCSVQICAgIfAhkiAAAAAlwSFlzAAABigAAAYoBM5cwWAAAABl0RVh0U29mdHdhcmUAd3d3Lmlua3NjYXBlLm9yZ5vuPBoAAAJKSURBVDiNbZJLSNRRFMZ/5/5HbUidRSVSuGhMzUKiB9SihYaJQlRSm3ZBuxY9JDRb1NSi7KGGELRtIfTcJBjlItsohT0hjcpQSsM0CMfXzP9xWszM35mpA/dy7+Wc7/vOd67wn9gcuZ8bisa3xG271LXthTdNL/rZ0B0VQbNzA+mX2ra+kL04d86NxY86QpEI8catv0+SIyOMNnr6aa4ba/aylL2cTdVI6tBwrbfUXvKeOXY87Ng2jm3H91dNnWrd++U89kIx7jw48+DMf0bcOtk0MA5gABq6egs91+pRCKc01lXOnG2tn4yAKUYkmWpATDlqevRjdb4PYMWDrSiVqIKCosMX932vAYoQQ8bCgGoVajcDmIau3jxP9bj6/igoFqiTuCeLkDQQQOSEDm3PMQEnfxeqhYlSH6Si6WF4EJjIZE+1AqiGCAZ3GoT1yYcEuSqqMDBacOXMo5JORDJBRJa9V0qMqkiGfHwt1vORlW3ND9ZdB/mZNDANJNmgUXcsnTmx+WCBvuH8G6/GC276BpLmA95XMxvVQdC5NOYkkC8ocG9odRCRzEkI0yzF3pn+SM2SKrfJiCRQYp9uqf9l/p2E3pIdr20DkCvBS6o64tMvtzLTfmTiQlGh05w1iSFyQ23+R3rcsjsqrlPr4X3Q5f6nOw7/iOwpX+wEsyLNwLcIB6TsSQzASon+1n83unbboTtiaczz3FVXD451VG+cawfyEAHPGcdzruPOHpOKp39SdcvzyAqdOh3GsyoBsLxJ1hS+F4l42Xl/Abn0Ctwc5dldAAAAAElFTkSuQmCC")

ROUTED_ACTIONS = {
    "node": {
        "logs": "node_logs",
        "backlogs": "node_backlogs",
    },
    "object": {
        "logs": "object_logs",
        "backlogs": "object_backlogs",
    },
}


class Close(Exception):
    pass


class DontClose(Exception):
    pass


class Listener(shared.OsvcThread):
    name = "listener"
    stage = "init"
    events_grace_period = True
    sock_tmo = 1.0
    sockmap = {}
    last_janitors = 0
    crl_expire = 0
    crl_mode = None
    sockux = None
    sockuxh2 = None
    sock = None
    tls_sock = None
    tls_context = None
    tls_port = -1
    tls_addr = ""
    port = -1
    addr = ""
    handlers = {}

    @lazy
    def certfs(self):
        mod = driver_import("resource", "fs")
        res = mod.Fs(rid="fs#certs", mount_point=Env.paths.certs, device="tmpfs", fs_type="tmpfs", mount_options="rw,nosuid,nodev,noexec,relatime,size=1m")
        set_lazy(res, "log",  self.log)
        return res

    @lazy
    def ca(self):
<<<<<<< HEAD
        secpath = shared.NODE.oget("cluster", "ca")
        if secpath is None:
            secpath = "system/sec/ca-" + self.cluster_name
        secname, namespace, kind = split_path(secpath)
        return factory("sec")(secname, namespace=namespace, volatile=True, node=shared.NODE)
=======
        secpaths = shared.NODE.oget("cluster", "ca")
        if not secpaths:
            secpaths = ["system/sec/ca-" + self.cluster_name]
        secs = []
        for secpath in secpaths:
            secname, namespace, kind = split_path(secpath)
            sec = factory("sec")(secname, namespace=namespace, volatile=True)
            if not sec.exists():
                self.log.warning("ca %s does not exist: ignore", secpath)
                continue
            if "certificate_chain" not in sec.data_keys():
                self.log.warning("ca %s has no certificate key: ignore", secpath)
                continue
            secs.append(sec)
        return secs
>>>>>>> f7b3314b

    @lazy
    def cert(self):
        secpath = shared.NODE.oget("cluster", "cert")
        if secpath is None:
            secpath = "system/sec/cert-" + self.cluster_name
        secname, namespace, kind = split_path(secpath)
        return factory("sec")(secname, namespace=namespace, volatile=True, node=shared.NODE)

    def prepare_certs(self):
        makedirs(Env.paths.certs)
        if Env.sysname == "Linux" and self.ca and self.cert and self.cert.exists():
            self.certfs.start()
            os.chmod(Env.paths.certs, 0o0755)

        # concat ca certificates
        ca_certs = os.path.join(Env.paths.certs, "ca_certificates")
        try:
            open(ca_certs, 'w').close()
        except OSError:
            pass
        for ca in self.ca:
            data = ca.decode_key("certificate_chain")
            if data is None:
                self.log.warning("secret key %s.%s is not set" % (ca.path, "certificate_chain"))
                continue
            self.log.info("add %s certificate chain to %s", ca.path, ca_certs)
            with open(ca_certs, "a") as fo:
                fo.write(bdecode(data))

        # listener cert chain
        data = self.cert.decode_key("certificate_chain")
        if data is None:
            raise ex.InitError("secret key %s.%s is not set" % (self.cert.path, "certificate_chain"))
        cert_chain = os.path.join(Env.paths.certs, "certificate_chain")
        self.log.info("write %s", cert_chain)

        # listener private key
        with open(cert_chain, "w") as fo:
            fo.write(bdecode(data))
        data = self.cert.decode_key("private_key")
        if data is None:
            raise ex.InitError("secret key %s.%s is not set" % (self.cert.path, "private_key"))

        # listener private key
        private_key = os.path.join(Env.paths.certs, "private_key")
        self.log.info("write %s", private_key)
        with open(private_key, "w+") as fo:
            pass
        os.chmod(private_key, 0o0600)
        with open(private_key, "w") as fo:
            fo.write(bdecode(data))

        # revocations
        crl_path = self.fetch_crl()

        return ca_certs, cert_chain, private_key, crl_path

    def fetch_crl(self):
        crl = shared.NODE.oget("listener", "crl")
        if not crl:
            return

        if crl == Env.paths.crl:
            self.crl_mode = "internal"
            try:
                os.unlink(crl)
            except OSError:
                pass
            buff = ""
            for ca in self.ca:
                ca.unset_lazy("cd")
                if "crl" not in ca.data_keys():
                    continue
                try:
                    buff += bdecode(ca.decode_key("crl"))
                except Exception as exc:
                    self.log.error("decode %s crl error: %s", ca.path, exc)
            if buff:
                try:
                    with open(crl, "w") as fo:
                        fo.write(buff)
                    return crl
                except Exception as exc:
                    self.log.error("install %s error: %s", crl, exc)
            return

        self.crl_mode = "external"
        if os.path.exists(crl):
            return crl
        crl_path = os.path.join(Env.paths.certs, "certificate_revocation_list")
        secure = shared.NODE.oget("node", "secure_fetch")
        try:
            with Uri(crl, secure=secure).fetch() as fpath:
                shutil.copy(fpath, crl_path)
            # TODO: extract expire from crl
            self.crl_expire = time.time() + 60*60*24
            return crl_path
        except Exception as exc:
            self.log.warning("crl fetch failed: %s", exc)
            return

    def get_http2_ssl_context(self):
        """
        This function creates an SSLContext object that is suitably configured for
        HTTP/2. If you're working with Python TLS directly, you'll want to do the
        exact same setup as this function does.
        """
        ca_certs, cert_chain, private_key, crl = self.prepare_certs()
        # Get the basic context from the standard library.
        ctx = ssl.create_default_context(purpose=ssl.Purpose.CLIENT_AUTH)
        #ctx.verify_mode = ssl.CERT_REQUIRED
        ctx.verify_mode = ssl.CERT_OPTIONAL
        ctx.load_cert_chain(cert_chain, keyfile=private_key)
        ctx.load_verify_locations(ca_certs)
        if crl:
            self.log.info("tls crl %s", crl)
            ctx.verify_flags = ssl.VERIFY_CRL_CHECK_CHAIN
            ctx.load_verify_locations(crl)
        self.log.info("tls stats: %s", ctx.cert_store_stats())

        # RFC 7540 Section 9.2: Implementations of HTTP/2 MUST use TLS version 1.2
        # or higher. Disable TLS 1.1 and lower.
        ctx.options |= (
            ssl.OP_NO_SSLv2 | ssl.OP_NO_SSLv3 | ssl.OP_NO_TLSv1 | ssl.OP_NO_TLSv1_1
        )

        # RFC 7540 Section 9.2.1: A deployment of HTTP/2 over TLS 1.2 MUST disable
        # compression.
        ctx.options |= ssl.OP_NO_COMPRESSION

        # RFC 7540 Section 9.2.2: "deployments of HTTP/2 that use TLS 1.2 MUST
        # support TLS_ECDHE_RSA_WITH_AES_128_GCM_SHA256". In practice, the
        # blacklist defined in this section allows only the AES GCM and ChaCha20
        # cipher suites with ephemeral key negotiation.
        ctx.set_ciphers("ECDHE+AESGCM:ECDHE+CHACHA20:DHE+AESGCM:DHE+CHACHA20")

        # We want to negotiate using NPN and ALPN. ALPN is mandatory, but NPN may
        # be absent, so allow that. This setup allows for negotiation of HTTP/1.1.
        ctx.set_alpn_protocols(["h2", "http/1.1"])

        try:
            ctx.set_npn_protocols(["h2", "http/1.1"])
        except NotImplementedError:
            pass

        return ctx

    def run(self):
        shared.NODE.listener = self
        self.set_tid()
        self.last_relay_janitor = 0
        self.log = logging.LoggerAdapter(logging.getLogger(Env.nodename+".osvcd.listener"), {"node": Env.nodename, "component": self.name})
        self.events_clients = []
        self.stats = Storage({
            "sessions": Storage({
                "accepted": 0,
                "auth_validated": 0,
                "tx": 0,
                "rx": 0,
                "alive": Storage({}),
                "clients": Storage({})
            }),
        })

        self.register_handlers()
        self.setup_socks()
        self.stage = "ready"

        while True:
            try:
                self.do()
                self.update_status()
            except socket.error as exc:
                self.log.warning(exc)
                self.setup_socks()
            except Exception as exc:
                self.log.exception(exc)
            if self.stopped():
                for sock in self.sockmap.values():
                    sock.close()
                self.join_threads()
                if Env.sysname == "Linux":
                    self.certfs.stop()
                sys.exit(0)

    def status(self, **kwargs):
        data = shared.OsvcThread.status(self, **kwargs)
        data["stats"] = self.stats
        data["config"] = {
            "port": self.port,
            "addr": self.addr,
        }
        return data

    def reconfigure(self):
        shared.NODE.listener = self
        unset_lazy(self, "ca")
        unset_lazy(self, "cert")
        unset_lazy(self, "certfs")
        self.setup_socks()

    def register_handlers(self):
        self.register_core_handlers()
        self.register_driver_handlers()

    def register_driver_handlers(self):
        from utilities.drivers import iter_drivers
        from core.objects.svcdict import KEYS, SECTIONS
        for mod in iter_drivers(SECTIONS):
            if not hasattr(mod, "DRIVER_HANDLERS"):
                continue
            for handler_class in mod.DRIVER_HANDLERS:
                handler = handler_class()
                for method, path in handler.routes:
                    path = "drivers/resource/%s/%s/%s" % (mod.DRIVER_GROUP, mod.DRIVER_BASENAME, path)
                    self.handlers[(method, path)] = handler
                    if method:
                        self.log.info("register handler %s /%s", method, path)

    def register_core_handlers(self):
        def onerror(name):
            import traceback
            traceback.print_exc()
        handlers_path = [os.path.join(Env.paths.pathsvc, Env.package, "daemon", "handlers")]
        for modinfo in pkgutil.walk_packages(handlers_path, 'daemon.handlers.', onerror=onerror):
            if hasattr(modinfo, "ispkg"):
                name = modinfo.name
                ispkg = modinfo.ispkg
            else:
                name = modinfo[1]
                ispkg = modinfo[2]
            if ispkg:
                continue
            if name.split(".")[-1] not in ("get", "post"):
                continue
            try:
                mod = importlib.import_module(name)
                handler = mod.Handler()
                if handler.path in self.handlers:
                    continue
                for method, path in handler.routes:
                    self.handlers[(method, path)] = handler
                    if method:
                        self.log.info("register handler %s /%s", method, path)
            except Exception as exc:
                self.alert("error", "error registering handler %s: %s" % (name, exc))
                continue

    def do(self):
        self.reload_config()
        ts = time.time()
        if ts > self.last_janitors + JANITORS_INTERVAL:
            self.janitor_crl()
            self.janitor_procs()
            self.janitor_threads()
            self.janitor_events()
            self.janitor_relay()
        self.last_janitors = ts

        fds = select.select([fno for fno in self.sockmap], [], [], self.sock_tmo)
        if self.sock_tmo and fds == ([], [], []):
            return
        for fd in fds[0]:
            sock = self.sockmap[fd]
            try:
                conn = None
                conn, addr = sock.accept()
                self.stats.sessions.accepted += 1
                if fd == self.sockux.fileno():
                    tls = False
                    addr = ["local"]
                    scheme = "raw"
                    encrypted = False
                elif fd == self.sockuxh2.fileno():
                    tls = False
                    addr = ["local"]
                    scheme = "h2"
                    encrypted = False
                elif fd == self.sock.fileno():
                    scheme = "raw"
                    tls = False
                    encrypted = True
                elif fd == self.tls_sock.fileno():
                    scheme = "h2"
                    tls = True
                    encrypted = False
                else:
                    print("bug")
                    continue
                if addr[0] not in self.stats.sessions.clients:
                    self.stats.sessions.clients[addr[0]] = Storage({
                        "accepted": 0,
                        "auth_validated": 0,
                        "tx": 0,
                        "rx": 0,
                    })
                self.stats.sessions.clients[addr[0]].accepted += 1
                #self.log.info("accept %s", str(addr))
            except socket.timeout:
                continue
            except ConnectionAbortedError:
                if conn:
                    conn.close()
                continue
            except Exception as exc:
                self.log.exception(exc)
                if conn:
                    conn.close()
                continue
            try:
                thr = ClientHandler(self, conn, addr, encrypted, scheme, tls, self.tls_context)
                thr.start()
                self.threads.append(thr)
            except RuntimeError as exc:
                self.log.warning(exc)
                conn.close()

    def janitor_crl(self):
        if not self.tls_sock:
            return
        if not self.crl_mode:
            return
        try:
            mtime = os.path.getmtime(Env.paths.crl)
        except Exception:
            mtime = 0
        change = False
        has_crl = False

        if self.crl_mode == "internal":
            for ca in self.ca:
                ca.unset_lazy("cd")
                if "crl" in ca.data_keys():
                    has_crl = True
                    try:
                        refmtime = os.path.getmtime(ca.paths.cf)
                    except Exception:
                        continue
                    if mtime >= refmtime:
                        continue
                    change = True
                    self.log.info("refresh crl: installed version is %s older than %s", print_duration(refmtime-mtime), ca.path)
            if not has_crl and os.path.exists(Env.paths.crl):
                try:
                    self.log.info("remove %s", Env.paths.crl)
                    os.unlink(Env.paths.crl)
                    change = True
                except Exception as exc:
                    self.log.warning("remove %s: %s", Env.paths.crl, exc)
        elif self.crl_mode == "external":
            if mtime and mtime <= self.crl_expire:
                self.log.info("refresh crl: installed version is expired since %s", print_duration(self.crl_expire-mtime))
                change = True

        if change:
            self.setup_socktls(force=True)

    def janitor_relay(self):
        """
        Purge expired relay.
        """
        now = time.time()
        if now - self.last_relay_janitor < shared.RELAY_JANITOR_INTERVAL:
            return
        self.last_relay_janitor = now
        with shared.RELAY_LOCK:
            for key in [k for k in shared.RELAY_DATA]:
                age = now - shared.RELAY_DATA[key]["updated"]
                if age > shared.RELAY_SLOT_MAX_AGE:
                    self.log.info("drop relay slot %s aged %s", key, print_duration(age))
                    del shared.RELAY_DATA[key]

    def janitor_events(self):
        """
        Send queued events to all subscribed clients.

        Don't dequeue messages during the first 2 seconds of the listener lifetime,
        so clients have a chance to reconnect after a daemon restart and loose an
        event.
        """
        if self.events_grace_period:
            if time.time() > self.created + 2:
                self.events_grace_period = False
            else:
                return
        done = []
        while True:
            try:
                event = shared.EVENT_Q.get(False, 0)
            except queue.Empty:
                break
            to_remove = []
            for idx, thr in enumerate(self.events_clients):
                if thr not in self.threads:
                    to_remove.append(idx)
                    continue
                # make a copy, filter_event may change data, avoid being replaced while queued
                fevent = self.filter_event(json.loads(json.dumps(event)), thr)
                if fevent is None:
                    continue
                if thr.h2conn:
                    if not thr.events_stream_ids:
                        to_remove.append(idx)
                        continue
                thr.event_queue.put(fevent)
            for idx in to_remove:
                try:
                    del self.events_clients[idx]
                except IndexError:
                    pass

    def filter_event(self, event, thr):
        if event is None:
            return
        if thr.selector in (None, "**") and (thr.usr is False or "root" in thr.usr_grants):
            # root and no selector => fast path
            return event
        namespaces = thr.get_namespaces()
        kind = event.get("kind")
        if kind == "full":
            return event
        elif kind == "patch":
            return self.filter_patch_event(event, thr, namespaces)
        elif kind == "event":
            return self.filter_event_event(event, thr, namespaces)

    def filter_event_event(self, event, thr, namespaces):
        def valid(change):
            try:
                path = event["data"]["path"]
            except KeyError:
                return True
            if thr.selector and not self.match_object_selector(thr.selector, namespaces=namespaces, path=path):
                return False
            return False
        if valid(event):
            return event
        return None

    def filter_patch_event(self, event, thr, namespaces):
        def filter_change(change):
            try:
                key, value = change
            except:
                key = change[0]
                value = None
            try:
                key_len = len(key)
            except:
                return change
            if key_len == 0:
                if value is None:
                    return change
                value = self.filter_daemon_status(value, namespaces=namespaces, selector=thr.selector)
                return [key, value]
            elif key[0] == "monitor":
                if key_len == 1:
                    if value is None:
                        return change
                    value = self.filter_daemon_status({"monitor": value}, namespaces=namespaces, selector=thr.selector)["monitor"]
                    return [key, value]
                if key[1] == "services":
                    if key_len == 2:
                        if value is None:
                            return change
                        value = dict((k, v) for k, v in value.items() if self.match_object_selector(thr.selector, namespaces=namespaces, path=k))
                        return [key, value]
                    if self.match_object_selector(thr.selector, namespaces=namespaces, path=key[2]):
                        return change
                    else:
                        return
                if key[1] == "nodes":
                    if key_len == 2:
                        if value is None:
                            return change
                        value = self.filter_daemon_status({"monitor": {"nodes": value}}, namespaces=namespaces, selector=thr.selector)["monitor"]["nodes"]
                        return [key, value]
                    if key_len == 3:
                        if value is None:
                            return change
                        value = self.filter_daemon_status({"monitor": {"nodes": {key[2]: value}}}, namespaces=namespaces, selector=thr.selector)["monitor"]["nodes"][key[2]]
                        return [key, value]
                    if key[3] == "services":
                        if key_len == 4:
                            if value is None:
                                return change
                            value = self.filter_daemon_status({"monitor": {"nodes": {key[2]: {"services": value}}}}, namespaces=namespaces, selector=thr.selector)["monitor"]["nodes"][key[2]]["services"]
                            return [key, value]
                        if key[4] == "status":
                            if key_len == 5:
                                if value is None:
                                    return change
                                value = dict((k, v) for k, v in value.items() if self.match_object_selector(thr.selector, namespaces=namespaces, path=k))
                                return [key, value]
                            if self.match_object_selector(thr.selector, namespaces=namespaces, path=key[5]):
                                return change
                            else:
                                return
                        if key[4] == "config":
                            if key_len == 5:
                                if value is None:
                                    return change
                                value = dict((k, v) for k, v in value.items() if self.match_object_selector(thr.selector, namespaces=namespaces, path=k))
                                return [key, value]
                            if self.match_object_selector(thr.selector, namespaces=namespaces, path=key[5]):
                                return change
                            else:
                                return
            return change

        changes = []
        for change in event.get("data", []):
            filtered_change = filter_change(change)
            if filtered_change:
                changes.append(filtered_change)
            #    print("ACCEPT", thr.usr.name if thr.usr else "", filtered_change)
            #else:
            #    print("DROP  ", thr.usr.name if thr.usr else "", change)
        event["data"] = changes
        return event

    def bind_inet(self, sock, addr, port):
        """
        Retry bind until the error is no longer "in use"
        """
        while True:
            if self.stopped():
                break
            try:
                sock.bind((addr, port))
                break
            except socket.error as exc:
                if exc.errno == EADDRINUSE:
                    time.sleep(0.5)
                    continue
                raise

    def setup_socktls(self, force=False):
        self.vip
        if not has_ssl:
            self.log.info("skip tls listener init: ssl module import error")
            return
        port = shared.NODE.oget("listener", "tls_port")
        addr = shared.NODE.oget("listener", "tls_addr")
        if self.tls_port < 0 or not self.tls_addr:
            self.tls_port = port
            self.tls_addr = addr
        elif force or port != self.tls_port or addr != self.tls_addr:
            try:
                self.tls_sock.close()
            except socket.error:
                pass
            try:
                del self.sockmap[self.tls_sock.fileno()]
            except KeyError:
                pass
            self.tls_port = port
            self.tls_addr = addr
        else:
            self.log.info("tls listener %s config unchanged", fmt_listener(self.tls_addr, self.tls_port))
            return

        try:
            addrinfo = socket.getaddrinfo(self.tls_addr, None)[0]
            self.tls_context = self.get_http2_ssl_context()
            self.tls_addr = addrinfo[4][0]
            if ":" in self.tls_addr:
                af = socket.AF_INET6
            else:
                af = socket.AF_INET
            self.tls_sock = socket.socket(af, socket.SOCK_STREAM)
            self.tls_sock.setsockopt(socket.SOL_SOCKET, socket.SO_REUSEADDR, 1)
            self.bind_inet(self.tls_sock, self.tls_addr, self.tls_port)
            self.tls_sock.listen(128)
            self.tls_sock.settimeout(self.sock_tmo)
        except socket.error as exc:
            self.alert("error", "bind tls listener %s error: %s", fmt_listener(self.tls_addr, self.tls_port), exc)
            return
        except ex.InitError as exc:
            self.log.info("skip tls listener init: %s", exc)
            return
        except Exception as exc:
            self.log.info("failed tls listener init: %s", exc)
            return
        self.log.info("listening on %s using http/2 tls with client auth", fmt_listener(self.tls_addr, self.tls_port))
        self.sockmap[self.tls_sock.fileno()] = self.tls_sock

    def setup_sock(self):
        port = shared.NODE.oget("listener", "port")
        addr = shared.NODE.oget("listener", "addr")
        if self.port < 0 or not self.addr:
            self.port = port
            self.addr = addr
        elif port != self.port or addr != self.addr:
            try:
                self.sock.close()
            except socket.error:
                pass
            try:
                del self.sockmap[self.sock.fileno()]
            except KeyError:
                pass
            self.port = port
            self.addr = addr
        else:
            self.log.info("aes listener %s config unchanged", fmt_listener(self.addr, self.port))
            return

        try:
            addrinfo = socket.getaddrinfo(self.addr, None)[0]
            self.addr = addrinfo[4][0]
            if ":" in self.addr:
                af = socket.AF_INET6
            else:
                af = socket.AF_INET
            self.sock = socket.socket(af, socket.SOCK_STREAM)
            self.sock.setsockopt(socket.SOL_SOCKET, socket.SO_REUSEADDR, 1)
            self.bind_inet(self.sock, self.addr, self.port)
            self.sock.listen(128)
            self.sock.settimeout(self.sock_tmo)
        except socket.error as exc:
            self.alert("error", "bind aes listener %s error: %s", fmt_listener(self.addr, self.port), exc)
            return
        self.log.info("listening on %s using aes encryption", fmt_listener(self.addr, self.port))
        self.sockmap[self.sock.fileno()] = self.sock

    def setup_sockux_h2(self):
        if os.name == "nt":
            return
        if self.sockuxh2:
            self.log.info("raw listener %s config unchanged", Env.paths.lsnruxsock)
            return
        if not os.path.exists(Env.paths.lsnruxsockd):
            os.makedirs(Env.paths.lsnruxsockd)
        try:
            if os.path.isdir(Env.paths.lsnruxh2sock):
                shutil.rmtree(Env.paths.lsnruxh2sock)
            else:
                os.unlink(Env.paths.lsnruxh2sock)
        except Exception:
            pass
        try:
            self.sockuxh2 = socket.socket(socket.AF_UNIX, socket.SOCK_STREAM)
            self.sockuxh2.bind(Env.paths.lsnruxh2sock)
            self.sockuxh2.listen(1)
            self.sockuxh2.settimeout(self.sock_tmo)
        except socket.error as exc:
            self.alert("error", "bind http/2 listener %s error: %s", Env.paths.lsnruxh2sock, exc)
            return
        self.log.info("listening on %s using http/2", Env.paths.lsnruxh2sock)
        self.sockmap[self.sockuxh2.fileno()] = self.sockuxh2

    def setup_sockux(self):
        if os.name == "nt":
            return
        if self.sockux:
            self.log.info("raw listener %s config unchanged", Env.paths.lsnruxsock)
            return
        if not os.path.exists(Env.paths.lsnruxsockd):
            os.makedirs(Env.paths.lsnruxsockd)
        try:
            if os.path.isdir(Env.paths.lsnruxsock):
                shutil.rmtree(Env.paths.lsnruxsock)
            else:
                os.unlink(Env.paths.lsnruxsock)
        except Exception:
            pass
        try:
            self.sockux = socket.socket(socket.AF_UNIX, socket.SOCK_STREAM)
            self.sockux.bind(Env.paths.lsnruxsock)
            self.sockux.listen(1)
            self.sockux.settimeout(self.sock_tmo)
        except socket.error as exc:
            self.alert("error", "bind raw listener %s error: %s", Env.paths.lsnruxsock, exc)
            return
        self.log.info("listening on %s", Env.paths.lsnruxsock)
        self.sockmap[self.sockux.fileno()] = self.sockux

    def setup_socks(self):
        self.setup_socktls()
        self.setup_sock()
        self.setup_sockux()
        self.setup_sockux_h2()


class ClientHandler(shared.OsvcThread):
    sock_tmo = 5.0
    name = "listener client"

    def __init__(self, parent, conn, addr, encrypted, scheme, tls, tls_context):
        shared.OsvcThread.__init__(self)
        self.parent = parent
        self.event_queue = None
        self.conn = conn
        self.addr = addr
        self.encrypted = encrypted
        self.scheme = scheme
        self.tls = tls
        self.tls_context = tls_context
        self.log = logging.LoggerAdapter(logging.getLogger(Env.nodename+".osvcd.listener"), {"node": Env.nodename, "component": "%s/%s" % (self.parent.name, addr[0])})
        self.streams = {}
        self.h2conn = None
        self.events_stream_ids = []
        self.usr_cf_sum = None
        self.same_auth = lambda h: False
        if scheme == "raw":
            self.usr = False
            self.usr_auth = "secret"
            self.usr_grants = {"root": None}
        else:
            self.usr = None
            self.usr_auth = None
            self.usr_grants = {}
        self.events_counter = 0

    def __str__(self):
        try:
            progress = self.parent.stats.sessions.alive[self.sid].progress
        except Exception:
            progress = "unknown"
        return "client handler thread (client addr: %s, usr: %s, auth: %s, scheme: %s, progress: %s)" % (
            self.addr[0],
            self.usr.name if self.usr else self.usr,
            self.usr_auth,
            self.scheme,
            progress,
        )

    def run(self):
        try:
            close = True
            self.sid = str(uuid.uuid4())
            self.parent.stats.sessions.alive[self.sid] = Storage({
                "created": time.time(),
                "addr": self.addr[0],
                "encrypted": self.encrypted,
                "progress": "init",
            })
            if self.scheme == "h2":
                self.handle_h2_client()
            else:
                self.handle_raw_client()
        except Close:
            pass
        except DontClose:
            close = False
        except (OSError, socket.error) as exc:
            if exc.errno in (0, ECONNRESET):
                pass
        except RuntimeError as exc:
            self.log.error("%s", exc)
        except Exception as exc:
            try:
                ignore = exc.errno == 0
            except AttributeError:
                ignore = False
            if not ignore:
                self.log.error("unexpected: %s", exc)
                traceback.print_exc()
        finally:
            if close:
                del self.parent.stats.sessions.alive[self.sid]
                if self.h2conn:
                    self.h2conn.close_connection()
                self.conn.close()

    def negotiate_tls(self):
        """
        Given an established TCP connection and a HTTP/2-appropriate TLS context,
        this function:
        1. wraps TLS around the TCP connection.
        2. confirms that HTTP/2 was negotiated and, if it was not, throws an error.
        """
        if not self.tls:
            self.tls_conn = self.conn
            return

        try:
            self.tls_conn = self.tls_context.wrap_socket(self.conn, server_side=True)
        except OSError as exc:
            if exc.errno in (0, ECONNRESET):
                # 0: client => server after daemon restart
                # ECONNRESET: server => client after daemon restart
                raise
            raise RuntimeError("tls wrap error: %s"%exc)

        # Always prefer the result from ALPN to that from NPN.
        # You can only check what protocol was negotiated once the handshake is
        # complete.
        negotiated_protocol = self.tls_conn.selected_alpn_protocol()
        if negotiated_protocol is None:
            negotiated_protocol = self.tls_conn.selected_npn_protocol()

        if negotiated_protocol != "h2":
            raise RuntimeError("couldn't negotiate h2: %s" % negotiated_protocol)

    def current_usr_cf_sum(self):
        return self.node_data.get(["services", "config", self.usr.path, "csum"], default="unknown")

    def authenticate_client(self, headers):
        if self.usr is False:
            return

        if self.usr and self.usr_cf_sum == self.current_usr_cf_sum():
            # unchanged server side
            if self.same_auth(headers):
                # unchanged request auth
                return

        if self.addr[0] == "local":
            # only root can talk to the ux sockets
            self.usr = False
            self.usr_auth = "uxsock"
            self.last_auth = None
            self.same_auth = lambda h: True
            return

        secret = headers.get(Headers.secret)
        if secret:
            self.usr = self.authenticate_client_secret(secret)
            self.usr_auth = "secret"
            self.last_auth = secret
            self.same_auth = lambda h: h.get(Headers.secret) == self.last_auth
            return

        authorization = headers.get("authorization")
        if authorization:
            if authorization.startswith("Bearer "):
                self.usr = self.authenticate_client_jwt(authorization)
                self.usr_auth = "jwt"
                self.usr_grants = self.user_grants()
                self.last_auth = authorization
                self.same_auth = lambda h: h.get("authorization") == self.last_auth
                return
            elif authorization.startswith("Basic "):
                self.usr = self.authenticate_client_basic(authorization)
                self.usr_auth = "basic"
                self.usr_grants = self.user_grants()
                self.usr_cf_sum = self.current_usr_cf_sum()
                self.last_auth = authorization
                self.same_auth = lambda h: h.get("authorization") == self.last_auth
                return
        try:
            self.usr = self.authenticate_client_x509()
            self.usr_auth = "x509"
            self.usr_grants = self.user_grants()
            self.usr_cf_sum = self.current_usr_cf_sum()
            #self.log.info("loaded grants for %s, conf %s", self.usr.path, self.usr_cf_sum)
            self.last_auth = None
            self.same_auth = lambda h: h.get(Headers.secret) is None and h.get("authorization") is None
            return
        except Exception as exc:
            #self.log.warning("%s", exc)
            pass

        self.usr = None
        self.usr_grants = {}
        self.last_auth = None
        self.usr_cf_sum = None
        self.same_auth = lambda h: False
        raise ex.Error("refused %s auth" % str(self.addr))

    @lazy
    def jwt_provider_keys(self):
        import requests
        well_known_uri = shared.NODE.oget("listener", "openid_well_known")
        well_known_data = requests.get(well_known_uri).json()
        jwks_uri = well_known_data["jwks_uri"]
        jwks = requests.get(jwks_uri).json()
        keys = dict((k['kid'], RSAAlgorithm.from_jwk(json.dumps(k))) for k in jwks['keys'])
        return keys

    def authenticate_client_basic(self, authorization=None):
        if not authorization:
            raise ex.Error("no authorization header key")
        buff = authorization[6:].strip()
        buff = base64.b64decode(buff)
        name, password = bdecode(buff).split(":", 1)
        usr = factory("usr")(name, namespace="system", volatile=True, log=self.log, node=shared.NODE)
        if not usr.exists():
            raise ex.Error("user %s does not exist" % name)
        if not usr.has_key("password"):
            raise ex.Error("user %s has no password key" % name)
        if password != usr.decode_key("password"):
            raise ex.Error("user %s authentication failed: wrong password" % name)
        return usr

    def authenticate_client_jwt(self, authorization=None):
        if not authorization:
            raise ex.Error("no authorization header key")
        if not has_jwt:
            raise ex.Error("jwt is disabled (import error)")
        token = authorization[7:].strip()
        try:
            header = jwt.get_unverified_header(token)
        except Exception as exc:
            raise ex.Error(str(exc))
        key_id = header['kid']
        algorithm = header['alg']
        public_key = self.jwt_provider_keys[key_id]
        decoded = jwt.decode(token, public_key, audience=self.cluster_name, algorithms=algorithm)
        grant = decoded.get("grant", "")
        if isinstance(grant, list):
            grant = " ".join(grant)
        name = decoded.get("preferred_username")
        if not name:
            name = decoded.get("name", "unknown").replace(" ", "_")
        usr = factory("usr")(name, namespace="system", volatile=True, cd={"DEFAULT": {"grant": grant}}, log=self.log, node=shared.NODE)
        return usr

    def authenticate_client_secret(self, secret=None):
        if not secret:
            raise ex.Error("no secret header key")
        if self.blacklisted(self.addr[0]):
            raise ex.Error("sender %s is blacklisted" % self.addr[0])
        if bdecode(self.cluster_key) == secret:
            # caller will set self.usr to False, meaning superuser
            return False
        self.blacklist(self.addr[0])
        raise ex.Error("wrong secret")

    def authenticate_client_x509(self):
        try:
            cert = self.tls_conn.getpeercert()
        except Exception as exc:
            raise ex.Error("x509 auth: getpeercert failed")
        if cert is None:
            raise ex.Error("x509 auth: no client certificate received")
        subject = dict(x[0] for x in cert['subject'])
        cn = subject["commonName"]
        if cn.endswith(self.cluster_name) and cn.count(".") == 3:
            # service account
            name, namespace, kind = split_fullname(cn, self.cluster_name)
            usr = factory("usr")(name, namespace=namespace, volatile=True, log=self.log, node=shared.NODE)
        else:
            usr = factory("usr")(cn, namespace="system", volatile=True, log=self.log, node=shared.NODE)
        if not usr or not usr.exists():
            self.conn.close()
            raise ex.Error("x509 auth failed: %s (valid cert, unknown user)" % cn)
        return usr

    def prepare_response(self, stream_id, status, data, content_type="application/json", path=None):
        response_headers = [
            (':status', str(status)),
        ]
        if path:
            response_headers += [(":path", path)]
        response_headers += [
            ('content-type', content_type),
            ('server', 'opensvc-h2-server/1.0')
        ]
        if content_type == "text/event-stream":
            response_headers += [
                ('Cache-Control', 'no-cache'),
                ('Connection', 'keep-alive'),
                ('Transfer-Encoding', 'chunked'),
            ]
        if "json" in content_type:
            if data is None:
                data = {}
            data = json.dumps(data).encode()
        elif isinstance(data, six.string_types):
            data = bencode(data)
        elif data is None:
            data = "".encode()
        if data:
            response_headers += [
                ('content-length', str(len(data))),
            ]
        self.h2conn.send_headers(stream_id, response_headers)
        if stream_id not in self.streams:
            self.streams[stream_id] = {"outbound": b''}
        try:
            self.streams[stream_id]["outbound"] += data
        except TypeError as exc:
            pass
        self.send_outbound(stream_id)

    def can_end_stream(self, stream_id):
        if "request" not in self.streams[stream_id]:
            return True
        if self.streams[stream_id].get("pushers"):
            return False
        datalen = self.streams[stream_id].get("datalen", 0)
        headers = self.streams[stream_id].get("request_headers", {})
        if not headers:
            return True
        expectedlen = int(headers.get("Content-Length", [0])[0])
        if datalen >= expectedlen:
            return True
        return False

    def send_outbound(self, stream_id):
        data = self.streams[stream_id]["outbound"]
        end_stream = self.can_end_stream(stream_id)
        window_size = self.h2conn.local_flow_control_window(stream_id)
        window_size = min(window_size, len(data))
        will_send = data[:window_size]
        will_queue = data[window_size:]

        max_size = self.h2conn.max_outbound_frame_size
        for chunk in chunker(will_send, max_size):
            self.h2conn.send_data(stream_id, data=chunk, end_stream=False)
            data_to_send = self.h2conn.data_to_send()
            self.tls_conn.sendall(data_to_send)
            message_len = len(data_to_send)
            self.parent.stats.sessions.tx += message_len
            self.parent.stats.sessions.clients[self.addr[0]].tx += message_len

        self.streams[stream_id]["outbound"] = will_queue

        if not will_queue and end_stream:
            self.h2conn.end_stream(stream_id)
            self.tls_conn.sendall(self.h2conn.data_to_send())
            self.h2_cleanup_stream(stream_id)

    def h2_push_promise(self, stream_id, path, data, content_type):
        """
        Use to promise web resources to a browser.
        """
        promised_stream_id = self.h2conn.get_next_available_stream_id()
        request_headers = [h for h in self.streams[stream_id]["request"].headers if h[0] != ":path"]
        request_headers.insert(0, (":path", path))
        self.h2conn.push_stream(stream_id, promised_stream_id, request_headers)
        self.prepare_response(promised_stream_id, 200, data, content_type)

    def h2_router(self, stream_id):
        content_type = "application/json"
        stream = self.streams[stream_id]
        req = stream["request"]
        req_data = stream["data"]
        headers = dict((bdecode(a), bdecode(b)) for a, b in req.headers)
        path = headers.get(":path").lstrip("/")
        parsed_path = urlparse(path)
        path = parsed_path.path.strip("/")
        query = parse_qs(parsed_path.query)
        method = headers.get(":method", "GET")
        accept = headers.get("accept", "").split(",")
        if path == "favicon.ico":
            return 200, "image/x-icon", ICON
        elif path in ("", "index.html"):
            return self.index()
        elif path == "index.js":
            return self.index_js()
        elif "text/html" in accept:
            return self.index()
        multiplexed = stream["request_headers"].get(Headers.multiplexed) is not None
        node = stream["request_headers"].get(Headers.node)
        if node is not None:
            # rebuild the selector from split o-node header
            node = ",".join([bdecode(x) for x in stream["request_headers"].get(Headers.node)])
        options = json.loads(bdecode(req_data))
        options.update(dict((k, v if len(v) > 1 else v[0]) for (k, v) in query.items()))
        data = {
            "action": path,
            "method": method,
            "node": node,
            "multiplexed": multiplexed,
            "options": options,
        }
        data = self.update_data_from_path(data)
        try:
            handler = self.get_handler(method, data["action"])
        except ex.HTTP as exc:
            result = {"status": exc.status, "error": exc.msg}
            return exc.status, content_type, result

        try:
            self.authenticate_client(headers)
            self.parent.stats.sessions.auth_validated += 1
            self.parent.stats.sessions.clients[self.addr[0]].auth_validated += 1
        except ex.Error:
            if handler.access:
                status = 401
                result = {"status": status, "error": "Not Authorized"}
                return status, content_type, result

        try:
            result = self.router(None, data, stream_id=stream_id, handler=handler)
            status = 200
        except DontClose:
            raise
        except ex.HTTP as exc:
            status = exc.status
            result = {"status": exc.status, "error": exc.msg}
        except ex.Error as exc:
            status = 400
            result = {"status": status, "error": str(exc)}
        except Exception as exc:
            status = 500
            result = {"status": status, "error": str(exc), "traceback": traceback.format_exc()}
            self.log.exception(exc)
        try:
            content_type = self.streams[stream_id]["content_type"]
        except:
            pass
        self.parent.stats.sessions.alive[self.sid].progress = "sending %s result" % self.parent.stats.sessions.alive[self.sid].progress
        return status, content_type, result

    def h2_window_updated(self, event):
        if event.stream_id:
            try:
                self.send_outbound(event.stream_id)
            except KeyError:
                # stream cleaned up during iteration
                pass
        else:
            for stream_id in [sid for sid in self.streams]:
                try:
                    self.send_outbound(stream_id)
                except KeyError:
                    # stream cleaned up during iteration
                    pass

    def h2_request_received(self, event):
        stream_id = event.stream_id
        if event.stream_ended:
            data = b'{}'
        else:
            data = b''
        self.streams[stream_id] = {
            "request": event,
            "request_headers": HTTPHeaderMap(event.headers),
            "data": data,
            "datalen": 0,
            "stream_ended": False,
            "pushers": [],
            "outbound": b'',
        }
        if event.stream_ended:
            status, content_type, data = self.h2_router(stream_id)
            self.prepare_response(stream_id, status, data, content_type)

    def h2_data_received(self, event):
        self.streams[event.stream_id]["data"] += event.data
        self.streams[event.stream_id]["datalen"] += event.flow_controlled_length
        self.streams[event.stream_id]["stream_ended"] = event.stream_ended
        if not event.stream_ended:
            return
        status, content_type, data = self.h2_router(event.stream_id)
        self.prepare_response(event.stream_id, status, data, content_type)

    def h2_stream_ended(self, event):
        pass

    def h2_stream_reset(self, event):
        self.h2_cleanup_stream(event.stream_id)

    def h2_cleanup_stream(self, stream_id):
        if self.streams[stream_id]["outbound"]:
            return
        try:
            del self.streams[stream_id]
        except KeyError:
            pass
        try:
            self.events_stream_ids.remove(stream_id)
            # the janitor will drop the thread from the relay list if
            # self.events_stream_ids is empty
        except ValueError:
            pass

    def h2_received(self, data):
        if not data:
            return
        try:
            events = self.h2conn.receive_data(data)
        except h2.exceptions.ProtocolError as exc:
            self.log.warning("%s", exc)
            self.stop()
            return
        for event in events:
            if isinstance(event, h2.events.RequestReceived):
                self.h2_request_received(event)
            elif isinstance(event, h2.events.WindowUpdated):
                self.h2_window_updated(event)
            elif isinstance(event, h2.events.DataReceived):
                self.h2_data_received(event)
            elif isinstance(event, h2.events.StreamEnded):
                self.h2_stream_ended(event)
            elif isinstance(event, h2.events.StreamReset):
                self.h2_stream_reset(event)
            elif isinstance(event, h2.events.ConnectionTerminated):
                self.stop()

    def handle_h2_client(self):
        self.negotiate_tls()
        self.tls_conn.settimeout(self.sock_tmo)

        # init h2 connection
        h2config = H2Configuration(client_side=False)
        self.h2conn = H2Connection(config=h2config)
        self.h2conn.initiate_connection()
        try:
            self.tls_conn.sendall(self.h2conn.data_to_send())
        except socket.error as exc:
            if exc.errno == EPIPE:
                # daemon restart with connected clients
                return
            raise

        while True:
            if self.stopped():
                break
            try:
                data = self.tls_conn.recv(65535)
                if not data:
                    break
                self.parent.stats.sessions.rx += len(data)
                self.parent.stats.sessions.clients[self.addr[0]].rx += len(data)
                self.h2_received(data)
            except ssl.SSLError:
                pass
            except socket.timeout:
                pass
            except socket.error as exc:
                if exc.errno in (0, ECONNRESET):
                    continue
                self.log.error("%s", exc)
                return
            except h2.exceptions.StreamClosedError:
                return
            except ConnectionResetError:
                return
            except Exception as exc:
                self.log.error("exit on %s %s", type(exc), exc)
                traceback.print_exc()
                return

            # execute all registered pushers
            pushers_per_stream = [(stream_id, stream.get("pushers", [])) for stream_id, stream in self.streams.items() if stream.get("pushers")]
            for stream_id, pushers in pushers_per_stream:
                for pusher in pushers:
                    fn = pusher.get("fn")
                    args = pusher.get("args", [])
                    kwargs = pusher.get("kwargs", {})
                    if not fn:
                        continue
                    try:
                        getattr(self, fn)(stream_id, *args, **kwargs)
                    except Exception as exc:
                        print(exc)

            data_to_send = self.h2conn.data_to_send()
            if data_to_send:
                self.tls_conn.sendall(data_to_send)

    def handle_raw_client(self):
        chunks = []
        buff_size = 4096
        self.conn.setblocking(False)
        while True:
            if self.stopped():
                break
            ready = select.select([self.conn], [], [self.conn], self.sock_tmo)
            if ready[0]:
                chunk = self.sock_recv(self.conn, buff_size)
            else:
                self.log.warning("timeout waiting for data")
                return
            if ready[2]:
                self.log.debug("exceptional condition on socket")
                return
            self.parent.stats.sessions.rx += len(chunk)
            self.parent.stats.sessions.clients[self.addr[0]].rx += len(chunk)
            if chunk:
                chunks.append(chunk)
            if not chunk or chunk.endswith(b"\x00"):
                break
        if six.PY3:
            data = b"".join(chunks)
        else:
            data = "".join(chunks)
        del chunks
        self.handle_raw_client_data(data)

    def handle_raw_client_data(self, data):
        if six.PY3:
            dequ = data == b"dequeue_actions"
        else:
            dequ = data == "dequeue_actions"
        if dequ:
            self.parent.stats.sessions.alive[self.sid].progress = "dequeue_actions"
            p = Popen(Env.om + ["node", 'dequeue_actions'],
                      stdout=None, stderr=None, stdin=None,
                      close_fds=os.name!="nt")
            return

        if self.encrypted:
            clustername, nodename, data = self.decrypt(data, sender_id=self.addr[0])
            if nodename in self.cluster_drpnodes:
                result = {"status": 401, "error": "drp node %s is not allowed to request" % nodename}
                self.raw_send_result(result)
                return
            if clustername != "join" and shared.NODE.oget("cluster", "name", impersonate=nodename) != clustername:
                result = {"status": 401, "error": "node %s is not a cluster %s node" % (nodename, clustername)}
                self.raw_send_result(result)
                return
        else:
            try:
                data = self.msg_decode(data)
            except ValueError:
                pass
            nodename = Env.nodename

        #self.log.info("received %s from %s", str(data), nodename)
        self.parent.stats.sessions.auth_validated += 1
        self.parent.stats.sessions.clients[self.addr[0]].auth_validated += 1
        if data is None:
            return
        try:
            result = self.router(nodename, data)
        except DontClose:
            raise
        except ex.Error as exc:
            result = {"status": 400, "error": str(exc)}
        except ex.HTTP as exc:
            result = {"status": exc.status, "error": exc.msg}
        except Exception as exc:
            result = {"status": 500, "error": str(exc), "traceback": traceback.format_exc()}
            self.log.exception(exc)
        self.raw_send_result(result)

    def raw_send_result(self, result):
        if result is None:
            return
        self.parent.stats.sessions.alive[self.sid].progress = "sending %s result" % self.parent.stats.sessions.alive[self.sid].progress
        self.conn.setblocking(True)
        if self.encrypted:
            message = self.encrypt(result)
        else:
            message = self.msg_encode(result)
        for chunk in chunker(message, 64*1024):
            try:
                self.conn.sendall(chunk)
            except socket.error as exc:
                if exc.errno == EPIPE:
                    self.log.info(exc)
                else:
                    self.log.warning(exc)
                break
        message_len = len(message)
        self.parent.stats.sessions.tx += message_len
        self.parent.stats.sessions.clients[self.addr[0]].tx += message_len

    def log_request(self, msg, nodename, lvl="info", **kwargs):
        """
        Append the request origin to the message logged by the router action"
        """
        if not msg:
            return
        if not self.usr or not self.addr or self.addr[0] == "local":
            origin = "requested by %s" % nodename if nodename else "root via unix socket"
        else:
            origin = "requested by %s@%s" % (self.usr.name, self.addr[0])
        if lvl == "error":
            fn = self.log.error
        if lvl == "warning":
            fn = self.log.warning
        else:
            fn = self.log.info
        fn("%s %s", msg, origin)

    @staticmethod
    def options_path(options, required=True):
        for key in ("path", "svcpath", "svcname"):
            try:
                return options[key]
            except KeyError:
                pass
        if required:
            raise ex.HTTP(400, "object path not set")
        return None

    #########################################################################
    #
    # RBAC
    #
    #########################################################################
    def get_all_ns(self):
        data = set()
        for path in self.list_cluster_paths():
            _, ns, _ = split_path(path)
            if ns is None:
                ns = "root"
            data.add(ns)
        return data

    def get_namespaces(self, role="guest"):
        if self.usr is False or "root" in self.usr_grants:
            return self.get_all_ns()
        else:
            return self.usr_grants.get(role, [])

    def user_grants(self, all_ns=None):
        if self.usr is False or self.tls is False:
            return {"root": None}
        grants = self.usr.oget("DEFAULT", "grant")
        return self.parse_grants(grants, all_ns=all_ns)

    def parse_grants(self, grants, all_ns=None):
        data = {}
        if not grants:
            return data
        if all_ns is None:
            all_ns = self.get_all_ns()
        for _grant in grants.split():
            if ":" in _grant:
                role_sel, ns_sel = _grant.split(":", 1)
                for role in role_sel.split(","):
                    if role not in Env.ns_roles:
                        continue
                    if role not in data:
                        data[role] = set()
                    for ns in ns_sel.split(","):
                        for _ns in all_ns:
                            if fnmatch.fnmatch(_ns, ns):
                                data[role].add(_ns)
                                for equiv in Env.roles_equiv.get(role, ()):
                                    if equiv not in data:
                                        data[equiv] = set([_ns])
                                    else:
                                        data[equiv].add(_ns)
            else:
                role = _grant
                if role not in Env.cluster_roles:
                    continue
                if role not in data:
                    data[role] = None
        # make sure all ns roles have a key, to avoid checking the key existance
        for role in Env.ns_roles:
            if role not in data:
                data[role] = set()
        return data

    def rbac_requires(self, namespaces=None, roles=None, action=None, grants=None, path=None, **kwargs):
        if self.usr is False:
            # ux and aes socket are not constrainted by rbac
            return
        if roles is None:
            # world-usable
            return
        if grants is None:
            grants = self.usr_grants
        if "root" in grants:
            return
        if isinstance(namespaces, (list, tuple)):
            namespaces = set([ns if ns is not None else "root" for ns in namespaces])
        elif namespaces == "FROM:path":
            if path is None:
                raise ex.HTTP(400, "handler '%s' rbac access namespaces FROM:path but no path passed" % action)
            namespaces = set([split_path(path)[1] or "root"])
        for role in roles:
            if role not in grants:
                continue
            if role in Env.cluster_roles:
                return

            # namespaced role
            role_namespaces = grants[role]
            if not role_namespaces:
                # empty set
                continue
            if namespaces == "ANY":
                # role granted on at least one namespace
                return
            if not len(namespaces - role_namespaces):
                # role granted on all namespaces
                return
        raise ex.HTTP(403, "Forbidden: handler '%s' requested by user '%s' with "
                           "grants '%s' requires role '%s'" % (
                action,
                self.usr.name if self.usr else self.usr,
                self.format_grants(grants),
                ",".join(roles)
        ))

    @staticmethod
    def format_grants(grants):
        elements = []
        for role, namespaces in grants.items():
            if namespaces is None:
                elements.append(role)
            elif not namespaces:
                pass
            else:
                elements.append("%s:%s" % (role, ",".join([ns if ns is not None else "root" for ns in namespaces])))
        return " ".join(elements)

    #########################################################################
    #
    # Routing and Multiplexing
    #
    #########################################################################
    def get_handler(self, method, pathname):
        try:
            return self.parent.handlers[(method, pathname)]
        except KeyError:
            pass
        raise ex.HTTP(501, "handler %s %s is not supported" % (method, pathname))

    def multiplex(self, node, handler, options, data, original_nodename, action, stream_id=None):
        method = handler.routes[0][0]
        try:
            del data["node"]
        except Exception:
            pass
        data["multiplexed"] = True # prevent multiplex at the peer endpoint
        result = {"nodes": {}, "status": 0}
        path = self.options_path(options, required=False)
        if node == "ANY" and path:
            svcnodes = self.get_service_nodes(path)
            try:
                if Env.nodename in svcnodes:
                    # prefer to not relay, if possible
                    nodenames = [Env.nodename]
                else:
                    nodenames = [svcnodes[0]]
            except IndexError:
                return {"error": "unknown service", "status": 1}
        elif node == "ANY":
            nodenames = [Env.nodename]
        else:
            nodenames = shared.NODE.nodes_selector(node, data=self.nodes_data.get())
            if not nodenames:
                return {"info": "empty node selection", "status": 0}
            if path:
                svcnodes = self.get_service_nodes(path)
                nodenames = [n for n in nodenames if n in svcnodes]

        def do_node(nodename):
            if nodename == Env.nodename:
                try:
                    _result = handler.action(nodename, action=action, options=options, stream_id=stream_id, thr=self)
                except ex.HTTP as exc:
                    status = exc.status
                    _result = {"status": exc.status, "error": exc.msg}
                except ex.Error as exc:
                    status = 400
                    _result = {"status": status, "error": str(exc)}
                except Exception as exc:
                    status = 500
                    _result = {"status": status, "error": str(exc), "traceback": traceback.format_exc()}
                    self.log.exception(exc)
                result["nodes"][nodename] = _result
                try:
                    result["status"] += 1 if _result.get("status") else 0
                except AttributeError:
                    # result is not a dict
                    pass
            else:
                if handler.stream:
                    sp = self.socket_parms("https://"+nodename)
                    client_stream_id, conn, resp = self.h2_daemon_stream_conn(data, sp=sp)
                    self.streams[stream_id]["pushers"].append({
                        "fn": "push_peer_stream",
                        "args": [nodename, client_stream_id, conn, resp],
                    })
                    _result = {}
                else:
                    _result = self.daemon_request(data, server=nodename, silent=True, method=method)
                result["nodes"][nodename] = _result
                try:
                    result["status"] += _result.get("status", 0)
                except AttributeError:
                    # result is not a dict
                    pass

        for nodename in nodenames:
            try:
                do_node(nodename)
            except Exception:
                continue

        if handler.stream:
            return
        return result

    def push_peer_stream(self, stream_id, nodename, client_stream_id, conn, resp):
        if conn._sock.can_read:
            conn._recv_cb(client_stream_id)
        while True:
            for msg in self.h2_daemon_stream_fetch(client_stream_id, conn):
                self.h2_stream_send(stream_id, msg)
            if conn._sock.can_read:
                conn._recv_cb(client_stream_id)
            else:
                break

    def create_multiplex(self, handler, options, data, original_nodename, action, stream_id=None):
        h = {}
        template = options.get("template")
        path = options.get("path")
        if template:
            odata = shared.NODE.svc_conf_from_templ("dummy", None, "svc", template)
        else:
            odata = options.get("data", {})
        for path, svcdata in odata.items():
            nodes = svcdata.get("DEFAULT", {}).get("nodes")
            placement = svcdata.get("DEFAULT", {}).get("placement", "nodes order")
            if nodes:
                nodes = shared.NODE.nodes_selector(nodes, data=self.nodes_data.get())
            else:
                nodes = self.get_service_nodes(path)
            if nodes:
                if Env.nodename in nodes:
                    node = Env.nodename
                else:
                    node = nodes[0]
            else:
                node = Env.nodename
            if node not in h:
                h[node] = {}
            h[node][path] = svcdata
        result = {"nodes": {}, "status": 0}
        for nodename, optdata in h.items():
            _options = {}
            _options.update(options)
            _options["data"] = optdata
            if nodename == Env.nodename:
                _result = handler.action(nodename, action=action, options=_options, stream_id=stream_id, thr=self)
                result["nodes"][nodename] = _result
                result["status"] += _result.get("status", 0)
            else:
                _data = {}
                _data.update(data)
                _data["options"] = _options
                _data["multiplexed"] = True # prevent multiplex at the peer endpoint
                self.log_request("relay create/update %s to %s" % (",".join([p for p in optdata]), nodename), original_nodename)
                _result = self.daemon_post(_data, server=nodename, silent=True)
                result["nodes"][nodename] = _result
                result["status"] += _result.get("status", 0)
        return result

    @staticmethod
    def parse_path(s):
        l = s.split("/")
        path = None
        node = None
        if len(l) == 1:
            return node, path, s

        if l[0] == "node":
            node = l[1]
            action = "/".join(l[2:])
        elif l[0] == "object":
            if l[2] in Env.kinds:
                path = fmt_path(l[3], l[1], l[2])
                action = "/".join(l[4:])
            elif l[1] in Env.kinds:
                path = fmt_path(l[2], None, l[1])
                action = "/".join(l[3:])
            else:
                path = fmt_path(l[1], None, "svc")
                action = "/".join(l[2:])
        elif l[0] == "instance":
            node = l[1]
            if l[3] in Env.kinds:
                path = fmt_path(l[4], l[2], l[3])
                action = "/".join(l[4:])
            elif l[2] in Env.kinds:
                path = fmt_path(l[3], None, l[2])
                action = "/".join(l[4:])
            else:
                path = fmt_path(l[2], None, "svc")
                action = "/".join(l[3:])

        # translate action
        if path:
            action = ROUTED_ACTIONS["object"].get(action)
        elif node:
            action = ROUTED_ACTIONS["node"].get(action)
        else:
            action = s

        return node, path, action

    def update_data_from_path(self, data):
        action = data["action"]
        # url path router
        # ex: nodes/n1/logs => n1, None, node_logs
        node, path, action = self.parse_path(action)
        if action != data["action"]:
            data["action"] = action
        if node:
            data["node"] = node
        if path:
            if "options" in data:
                data["options"]["path"] = path
            else:
                data["options"] = {"path": path}
        return data

    def router(self, nodename, data, stream_id=None, handler=None):
        """
        For a request data, extract the requested action and options,
        translate into a method name, and execute this method with options
        passed as keyword args.
        """
        self.parent.stats.sessions.alive[self.sid]['tid'] = shared.NODE.get_tid()
        if not isinstance(data, dict):
            return {"error": "invalid data format", "status": 1}
        if "action" not in data:
            return {"error": "action not specified", "status": 1}

        if handler is None:
            method = data.get("method")
            action = data["action"].lstrip("/")
            handler = self.get_handler(method, action)
        else:
            method = handler.routes[0][0]
            action = handler.routes[0][1]

        # prepare options, sanitized for use as keywords
        options = {}
        for key, val in data.get("options", {}).items():
            options[str(key)] = val
        #print("addr:", self.addr, "tls:", self.tls, "action:", action, "options:", options)
        self.parent.stats.sessions.alive[self.sid].progress = "%s /%s" % (method, action)

        # validate rbac before multiplexing, before privs escalation
        if hasattr(handler, "rbac"):
            handler.rbac(nodename, action=action, options=options, stream_id=stream_id, thr=self)
        else:
            self.rbac_requires(action=action)

        if action == "create":
            return self.create_multiplex(handler, options, data, nodename, action, stream_id=stream_id)
        node = data.get("node")
        if data.get("multiplexed") or handler.multiplex == "never":
            return handler.action(nodename, action=action, options=options, stream_id=stream_id, thr=self)
        if handler.multiplex == "always" or node:
            return self.multiplex(node, handler, options, data, nodename, action, stream_id=stream_id)
        return handler.action(nodename, action=action, options=options, stream_id=stream_id, thr=self)


    #########################################################################
    #
    # Handlers Helpers
    #
    #########################################################################

    def h2_push_action_events(self, stream_id):
        while True:
            try:
                msg = self.event_queue.get(False, 0)
            except queue.Empty:
                break
            self.h2_stream_send(stream_id, msg)

    def raw_push_action_events(self):
        while True:
            if self.stopped():
                break
            while True:
                try:
                    buff = self.conn.recv(4096)
                except Exception as exc:
                    break
                if not buff:
                    return
            try:
                msg = self.event_queue.get(True, 1)
            except queue.Empty:
                continue

            if self.encrypted:
                msg = self.encrypt(msg)
            else:
                msg = self.msg_encode(msg)

            self.conn.sendall(msg)

    def logskip(self, backlog, logfile):
        skip = 0
        if backlog > 0:
            fsize = os.path.getsize(logfile)
            if backlog > fsize:
                skip = 0
            else:
                skip = fsize - backlog
        return skip

    def _action_logs_open(self, logfile, backlog, obj):
        skip =  self.logskip(backlog, logfile)
        ofile = open(logfile, "r")
        if backlog > 0:
            self.log.debug("send %s log, backlog %d",
                           obj, backlog)
            try:
                ofile.seek(skip)
            except Exception as exc:
                self.log.info(str(exc))
                ofile.seek(0)
        elif backlog < 0:
            self.log.info("send %s log, whole file", obj)
            ofile.seek(0)
        else:
            self.log.info("follow %s log", obj)
            ofile.seek(0, 2)

        if skip:
            # drop first line (that is incomplete as the seek placed the
            # cursor in the middle
            line = ofile.readline()
        return ofile

    def read_file_lines(self, ofile):
        data = []
        buff = ""
        def parse(_buff):
            head, message = _buff.split(" | ", 1)
            date_s, time_s, lvl, meta = head.split(None, 3)
            dt = datetime.datetime.strptime(date_s + " " + time_s, "%Y-%m-%d %H:%M:%S,%f")
            t = time.mktime(dt.timetuple()) + dt.microsecond / 1000000
            d = {
                "t": t,
                "l": lvl,
                "m": message.rstrip().split("\n"),
                "x": {},
            }
            for m in meta.split():
                k, v = m.split(":", 1)
                d["x"][k] = v
            return d

        while True:
            line = ofile.readline()
            if not line:
                break
            if RE_LOG_LINE.match(line):
                if buff:
                    # new msg, push pending buff
                    try:
                        data.append(parse(buff))
                    except ValueError:
                        pass
                buff = line
            else:
                buff += line
        if buff:
            # EOF, push pending buff
            try:
                data.append(parse(buff))
            except ValueError:
                pass
        return data

    def h2_push_logs(self, stream_id, ofile, follow):
        lines = self.read_file_lines(ofile)
        if not follow:
            ofile.close()
            del self.streams[stream_id]["pushers"]
        if lines:
            self.h2_stream_send(stream_id, lines)

    def h2_sse_stream_send(self, stream_id, data):
        self.events_counter += 1
        msg = "id: %d\n" % self.events_counter
        msg += "data: %s\n\n" % json.dumps(data)
        self.streams[stream_id]["outbound"] += msg.encode()
        self.send_outbound(stream_id)

    def h2_stream_send(self, stream_id, data):
        try:
            content_type = self.streams[stream_id]["content_type"]
        except KeyError:
            content_type = None
        if content_type == "text/event-stream":
            self.h2_sse_stream_send(stream_id, data)
            return
        promised_stream_id = self.h2conn.get_next_available_stream_id()
        request_headers = self.streams[stream_id]["request"].headers
        self.h2conn.push_stream(stream_id, promised_stream_id, request_headers)
        self.prepare_response(promised_stream_id, 200, data)

    def load_file(self, path):
        fpath = os.path.join(Env.paths.pathhtml, path)
        with open(fpath, "r") as f:
            buff = f.read()
        return buff

    ##########################################################################
    #
    # App
    #
    ##########################################################################
    def serve_file(self, rpath, content_type):
        try:
            return 200, content_type, self.load_file(rpath)
        except OSError:
            return 404, content_type, "The webapp is not installed."

    def index(self):
        #data = self.load_file("index.js")
        #self.h2_push_promise(stream_id, "/index.js", data, "application/javascript")
        return self.serve_file("index.html", "text/html")

    def index_js(self):
        return self.serve_file("index.js", "application/javascript")
<|MERGE_RESOLUTION|>--- conflicted
+++ resolved
@@ -116,20 +116,13 @@
 
     @lazy
     def ca(self):
-<<<<<<< HEAD
-        secpath = shared.NODE.oget("cluster", "ca")
-        if secpath is None:
-            secpath = "system/sec/ca-" + self.cluster_name
-        secname, namespace, kind = split_path(secpath)
-        return factory("sec")(secname, namespace=namespace, volatile=True, node=shared.NODE)
-=======
         secpaths = shared.NODE.oget("cluster", "ca")
         if not secpaths:
             secpaths = ["system/sec/ca-" + self.cluster_name]
         secs = []
         for secpath in secpaths:
             secname, namespace, kind = split_path(secpath)
-            sec = factory("sec")(secname, namespace=namespace, volatile=True)
+            sec = factory("sec")(secname, namespace=namespace, volatile=True, node=shared.NODE)
             if not sec.exists():
                 self.log.warning("ca %s does not exist: ignore", secpath)
                 continue
@@ -138,7 +131,6 @@
                 continue
             secs.append(sec)
         return secs
->>>>>>> f7b3314b
 
     @lazy
     def cert(self):
