--- conflicted
+++ resolved
@@ -130,12 +130,8 @@
             unset_lazy(self, "container_ps")
             unset_lazy(self, "container_by_name")
         try:
-<<<<<<< HEAD
-            return self.container_by_name[resource.name][0]["ID"]  # pylint: disable=unsubscriptable-object
-=======
             data = self.container_by_name[resource.name][0]
             return data.get("ID", data.get("Id"))
->>>>>>> 805821e3
         except Exception:
             return
 
@@ -148,13 +144,8 @@
             unset_lazy(self, "container_ps")
             unset_lazy(self, "container_by_label")
         try:
-<<<<<<< HEAD
-            # pylint: disable=unsubscriptable-object
-            return self.container_by_label[resource.container_label_id][0]["ID"]
-=======
             data = self.container_by_label[resource.container_label_id][0]
             return data.get("ID", data.get("Id"))
->>>>>>> 805821e3
         except Exception as exc:
             return
 
@@ -230,10 +221,6 @@
         """
         if self.docker_cmd is None:
             return []
-<<<<<<< HEAD
-        return [ps["ID"] for ps in self.container_ps  # pylint: disable=not-an-iterable
-                if ps["Status"].startswith("Up ")]
-=======
         data = []
         for ps in self.container_ps:
             if "Status" in ps:
@@ -247,7 +234,6 @@
                 if cid:
                     data.append(cid)
         return data
->>>>>>> 805821e3
 
     def get_image_id(self, name):
         """
