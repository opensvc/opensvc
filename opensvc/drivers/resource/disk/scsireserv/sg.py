import os
import json
import math
import re
import shutil
import time

import core.exceptions as ex
from core.capabilities import capabilities
from env import Env
<<<<<<< HEAD
from utilities.diskinfo import DiskInfo
from utilities.files import makedirs
from utilities.lazy import lazy
from utilities.proc import justcall
from utilities.string import bdecode
=======
from utilities.proc import justcall, which
>>>>>>> 50ecb4b0
from . import BaseDiskScsireserv


# noinspection PyUnusedLocal
def driver_capabilities(node=None):
    data = []
    if which("sg_persist"):
        data.append("disk.scsireserv")
        data.append("disk.scsireserv.sg_persist")
    if which("mpathpersist"):
        version = [0, 0, 0]
        out, err, ret = justcall(["multipath", "-h"])
        for line in err.splitlines():
            version = [int(v) for v in line.split()[1].strip("v").split(".")]
            break
        if version > [0, 7, 8]:

            def mpathpersist_enabled_in_conf(output):
                for conf_line in output.splitlines():
                    if "reservation_key file" in conf_line:
                        return True
                return False

            def multipath_get_conf():
                conf_output, _, exit_code = justcall(["multipathd", "show", "config"])
                if exit_code == 0:
                    return conf_output
                # fallback to config file if multipathd is not running yet
                conf_output, _, exit_code = justcall(["multipath", "-t"])
                if exit_code == 0:
                    return conf_output
                return ""

            if mpathpersist_enabled_in_conf(multipath_get_conf()):
                data.append("disk.scsireserv")
                data.append("disk.scsireserv.mpathpersist")
    return data


class DiskScsireservSg(BaseDiskScsireserv):
    reg_pp = None

    def scsireserv_supported(self):
        if not self.has_capability("disk.scsireserv"):
            self.status_log("sg_persist or mpathpersist must be installed to use scsi-3 reservations")
            return False
        return True

    @staticmethod
    def set_read_only(val):
        if Env.sysname != "Linux":
            return
        os.environ["SG_PERSIST_O_RDONLY"] = str(val)
        os.environ["SG_PERSIST_IN_RDONLY"] = str(val)

    def ack_unit_attention(self, d):
        if not os.path.exists(d):
            return 0
        if self.use_mpathpersist(d):
            return 0
        i = self.preempt_timeout
        self.set_read_only(0)
        while i > 0:
            i -= 1
            cmd = ["sg_persist", "-n", "-r", d]
            out, err, ret = justcall(cmd)
            if "unsupported service action" in err:
                raise ex.ScsiPrNotsupported("disk %s does not support persistent reservation" % d)
            if "Not ready" in err:
                # huawei dorado hypermetropair paused member set that.
                raise ex.ScsiPrNotsupported("disk %s Not Ready" % d)
            if "error opening file" in err:
                return 0
            if "Unit Attention" in out or ret != 0:
                self.log.debug("disk %s reports 'Unit Attention' ... waiting" % d)
                time.sleep(1)
                continue
            break
        if i == 0:
            self.log.error("timed out waiting for 'Unit Attention' to go away on disk %s" % d)
            return 1
        return 0

    def read_mpath_registrations(self, disk):
        if not os.path.exists(disk):
            return 1, "", ""
        self.set_read_only(1)
        cmd = ["mpathpersist", "-i", "-k", disk]
        ret, out, err = self.call(cmd)
        return ret, out, err

    def read_path_registrations(self, disk):
        if not os.path.exists(disk):
            return 1, "", ""
        self.set_read_only(1)
        cmd = ["sg_persist", "-n", "-k", disk]
        ret, out, err = self.call(cmd)
        return ret, out, err


    def var_data_dump_path(self):
        return os.path.join(self.var_d, "data.json")

    def var_data_load(self):
        try:
            with open(self.var_data_dump_path(), "r") as f:
                return json.load(f)
        except Exception:
            return {
                "registrations_per_path": {},
            }

    def var_data_dump(self, data):
        p = self.var_data_dump_path()
        makedirs(os.path.dirname(p))
        self.log.debug("write %s in %s", data, p)
        with open(p+".swp", "w") as f:
            json.dump(data, f, indent=4)
        shutil.move(p+".swp", p)

    @staticmethod
    def read_gen(buff):
        r = re.findall("generation=(0x[0-9a-fA-F]+)", buff, re.MULTILINE)
        try:
            return int(r[0], 0)
        except Exception:
            return -1

    def read_dev_registrations(self, mpath):
        n_paths = 0
        n_registered = 0
        out = ""
        paths = self.devs.get(mpath, [])
        n_paths = len(paths)
        if self.use_mpathpersist(mpath):
            ret, out, err = self.read_mpath_registrations(mpath)
            n_registered = out.count(self.hostid)
        else:
            for path in paths:
                ret, out, err = self.read_path_registrations(path)
                if ret != 0:
                    continue
                n_registered = out.count(self.hostid)
                break
        gen = self.read_gen(out)
        return n_paths, n_registered, gen

    def read_registrations(self):
        n_paths = 0
        n_registered = 0
        for dev in self.devs:
            dev_n_paths, dev_n_registered, _ = self.read_dev_registrations(dev)
            n_paths += dev_n_paths
            n_registered += dev_n_registered
        return n_paths, n_registered

    def check_all_paths_registered(self):
        infos, warns, errs = self.check_all_paths_registered_issues()
        if len(errs) > 0:
            # keep first: this one degrades the resource status to warn
            raise ex.Error("\n".join(errs+warns))
        for s in warns:
            self.status_log(s, "warn")
        for s in infos:
            self.status_log(s, "info")

    def get_reg_pp(self, dev):
        did = DiskInfo(deferred=True).disk_id(dev)
        if self.reg_pp is None or not isinstance(self.reg_pp, dict):
            try:
                self.reg_pp = self.var_data_load()["registrations_per_path"]
            except Exception:
                self.reg_pp = {}
        try:
            return self.reg_pp.get(did)
        except AttributeError:
            # corrupted cache
            self.reg_pp = {}
            return None

    def set_reg_pp(self, dev, val):
        did = DiskInfo(deferred=True).disk_id(dev)
        current = self.get_reg_pp(did)
        if current == val:
            return
        self.reg_pp[did] = val
        data = self.var_data_load()
        data["registrations_per_path"] = self.reg_pp
        self.var_data_dump(data)

    def check_all_paths_registered_issues(self):
        infos = []
        warns = []
        errs = []
        for dev in self.devs:
            reg_pp = self.get_reg_pp(dev)
            if reg_pp is None:
                infos.append("%s registered paths count check disabled until restart" % dev)
                continue
            n_paths, n_registered, _ = self.read_dev_registrations(dev)
            n_paths = math.ceil(n_paths/reg_pp)
            if n_registered == n_paths:
                continue
            if n_registered == 0:
                continue
            if n_registered > n_paths:
                warns.append("%s %d/%d paths registered (%d reg per path)" % (dev, n_registered, n_paths, reg_pp))
            errs.append("%s %d/%d paths registered (%d reg per path)" % (dev, n_registered, n_paths, reg_pp))
        return infos, warns, errs

    def disk_registered(self, disk):
        ret, out, err = self.read_path_registrations(disk)
        if ret != 0:
            self.log.error("failed to read registrations for disk %s" % disk)
        if self.hostid in out:
            return True
        return False

    def use_mpathpersist(self, disk):
        if not self.has_capability("disk.scsireserv.mpathpersist"):
            return False
        if [disk] != self.devs.get(disk, []):
            return True
        return False

    def disk_register(self, disk):
        _, _, gen1 = self.read_dev_registrations(disk)
        try:
            return self._disk_register(disk)
        finally:
            _, n_paths, gen2 = self.read_dev_registrations(disk)
            if n_paths >0:
                reg_pp = int((gen2 - gen1)/n_paths)
                self.set_reg_pp(disk, reg_pp)

    def _disk_register(self, disk):
        if self.use_mpathpersist(disk):
            return self.mpath_register(disk)
        else:
            ret = 0
            for path in self.devs[disk]:
                ret += self.path_register(path)
            return ret

    def mpath_register(self, disk):
        self.set_read_only(0)
        cmd = ["mpathpersist", "--out", "--register-ignore", "--param-sark=" + self.hostid, disk]
        ret, out, err = self.vcall(cmd)
        if ret != 0:
            self.log.error("failed to register key %s with disk %s" % (self.hostid, disk))
        return ret

    def path_register(self, disk):
        self.set_read_only(0)
        cmd = ["sg_persist", "-n", "--out", "--register-ignore", "--param-sark=" + self.hostid, disk]
        ret, out, err = self.vcall(cmd)
        if ret != 0:
            self.log.error("failed to register key %s with disk %s" % (self.hostid, disk))
        return ret

    def disk_unregister(self, disk):
        if self.use_mpathpersist(disk):
            return self.mpath_unregister(disk)
        else:
            return self.path_unregister(disk)

    def mpath_unregister(self, disk):
        self.set_read_only(0)
        cmd = ["mpathpersist", "--out", "--register-ignore", "--param-rk=" + self.hostid, disk]
        ret, out, err = self.vcall(cmd)
        if ret != 0:
            self.log.error("failed to unregister key %s with disk %s" % (self.hostid, disk))
        return ret

    def path_unregister(self, disk):
        self.set_read_only(0)
        cmd = ["sg_persist", "-n", "--out", "--register-ignore", "--param-rk=" + self.hostid, disk]
        ret, out, err = self.vcall(cmd)
        if ret != 0:
            self.log.error("failed to unregister key %s with disk %s" % (self.hostid, disk))
        return ret

    @staticmethod
    def dev_to_mpath_dev(devpath):
        if "node.x.multipath" not in capabilities:
            return devpath
        cmd = [Env.syspaths.multipath, "-l", "-v1", devpath]
        out, err, ret = justcall(cmd)
        if ret != 0:
            raise ex.Error(err)
        _devpath = "/dev/mapper/" + out.strip()
        if not out:
            raise ex.Error()
        if not os.path.exists(_devpath):
            raise ex.Error("%s does not exist" % _devpath)
        return _devpath

    def get_reservation_key(self, disk):
        try:
            return self._get_reservation_key(disk)
        except ex.Error:
            disk = self.dev_to_mpath_dev(disk)
            return self._get_reservation_key(disk)

    def _get_reservation_key(self, disk):
        self.set_read_only(1)
        if self.use_mpathpersist(disk):
            cmd = ["mpathpersist", "-i", "-r", disk]
        else:
            cmd = ["sg_persist", "-n", "-r", disk]
        ret, out, err = self.call(cmd, errlog=None)
        if ret != 0:
            raise ex.Error("failed to list reservation for disk %s" % disk)
        if "Key=" in out:
            # sg_persist format
            for w in out.split():
                if "Key=" in w:
                    return w.split("=")[1]
        elif "Key = " in out:
            # mpathpersist format
            return out.split("Key = ")[-1].split()[0]
        else:
            return None
        raise Exception()

    def disk_reserved(self, disk):
        try:
            return self._disk_reserved(disk)
        except ex.Error:
            disk = self.dev_to_mpath_dev(disk)
            return self._disk_reserved(disk)

    def _disk_reserved(self, disk):
        self.set_read_only(1)
        if self.use_mpathpersist(disk):
            cmd = ["mpathpersist", "-i", "-r", disk]
        else:
            cmd = ["sg_persist", "-n", "-r", disk]
        ret, out, err = self.call(cmd)
        if ret != 0:
            raise ex.Error("failed to read reservation for disk %s" % disk)
        if self.hostid in out:
            return True
        return False

    def disk_release(self, disk):
        if self.use_mpathpersist(disk):
            return self.mpath_release(disk)
        else:
            return self.path_release(disk)

    def mpath_release(self, disk):
        self.set_read_only(0)
        cmd = ["mpathpersist", "--out", "--release", "--param-rk=" + self.hostid, "--prout-type=" + self.prtype, disk]
        ret, out, err = self.vcall(cmd)
        if ret != 0:
            self.log.error("failed to release disk %s" % disk)
        return ret

    def path_release(self, disk):
        self.set_read_only(0)
        cmd = ["sg_persist", "-n", "--out", "--release", "--param-rk=" + self.hostid, "--prout-type=" + self.prtype,
               disk]
        ret, out, err = self.vcall(cmd)
        if ret != 0:
            self.log.error("failed to release disk %s" % disk)
        return ret

    def disk_clear_reservation(self, disk):
        if self.use_mpathpersist(disk):
            return self.mpath_clear_reservation(disk)
        else:
            return self.path_clear_reservation(disk)

    def mpath_clear_reservation(self, disk):
        cmd = ["mpathpersist", "--out", "--clear", "--param-rk=" + self.hostid, disk]
        ret, out, err = self.vcall(cmd)
        if ret != 0:
            self.log.error("failed to clear reservation on disk %s" % disk)
        return ret

    def path_clear_reservation(self, disk):
        cmd = ["sg_persist", "-n", "--out", "--clear", "--param-rk=" + self.hostid, disk]
        ret, out, err = self.vcall(cmd)
        if ret != 0:
            self.log.error("failed to clear reservation on disk %s" % disk)
        return ret

    def disk_reserve(self, disk):
        if self.use_mpathpersist(disk):
            return self.mpath_reserve(disk)
        else:
            return self.path_reserve(disk)

    def mpath_reserve(self, disk):
        self.set_read_only(0)
        cmd = ["mpathpersist", "--out", "--reserve", "--param-rk=" + self.hostid, "--prout-type=" + self.prtype, disk]
        ret, out, err = self.vcall(cmd)
        if ret != 0:
            self.log.error("failed to reserve disk %s" % disk)
        return ret

    def path_reserve(self, disk):
        self.set_read_only(0)
        cmd = ["sg_persist", "-n", "--out", "--reserve", "--param-rk=" + self.hostid, "--prout-type=" + self.prtype,
               disk]
        ret, out, err = self.vcall(cmd)
        if ret != 0:
            self.log.error("failed to reserve disk %s" % disk)
        return ret

    def _disk_preempt_reservation(self, disk, oldkey):
        if self.no_preempt_abort or DiskInfo(deferred=True).disk_vendor(disk).strip() in ["VMware"]:
            preempt_opt = "--preempt"
        else:
            preempt_opt = "--preempt-abort"
        self.set_read_only(0)
        if self.use_mpathpersist(disk):
            cmd = ["mpathpersist", "--out", preempt_opt, "--param-sark=" + oldkey, "--param-rk=" + self.hostid,
                   "--prout-type=" + self.prtype, disk]
        else:
            cmd = ["sg_persist", "-n", "--out", preempt_opt, "--param-sark=" + oldkey, "--param-rk=" + self.hostid,
                   "--prout-type=" + self.prtype, disk]
        ret, out, err = self.vcall(cmd)
        if ret != 0:
            self.log.error("failed to preempt reservation for disk %s" % disk)
        return ret<|MERGE_RESOLUTION|>--- conflicted
+++ resolved
@@ -8,15 +8,9 @@
 import core.exceptions as ex
 from core.capabilities import capabilities
 from env import Env
-<<<<<<< HEAD
+from utilities.proc import justcall, which
 from utilities.diskinfo import DiskInfo
 from utilities.files import makedirs
-from utilities.lazy import lazy
-from utilities.proc import justcall
-from utilities.string import bdecode
-=======
-from utilities.proc import justcall, which
->>>>>>> 50ecb4b0
 from . import BaseDiskScsireserv
 
 
@@ -116,7 +110,6 @@
         ret, out, err = self.call(cmd)
         return ret, out, err
 
-
     def var_data_dump_path(self):
         return os.path.join(self.var_d, "data.json")
 
@@ -146,7 +139,6 @@
             return -1
 
     def read_dev_registrations(self, mpath):
-        n_paths = 0
         n_registered = 0
         out = ""
         paths = self.devs.get(mpath, [])
@@ -248,7 +240,7 @@
             return self._disk_register(disk)
         finally:
             _, n_paths, gen2 = self.read_dev_registrations(disk)
-            if n_paths >0:
+            if n_paths > 0:
                 reg_pp = int((gen2 - gen1)/n_paths)
                 self.set_reg_pp(disk, reg_pp)
 
@@ -429,6 +421,7 @@
         return ret
 
     def _disk_preempt_reservation(self, disk, oldkey):
+        from utilities.diskinfo import DiskInfo
         if self.no_preempt_abort or DiskInfo(deferred=True).disk_vendor(disk).strip() in ["VMware"]:
             preempt_opt = "--preempt"
         else:
