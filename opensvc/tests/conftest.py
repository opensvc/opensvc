--- conflicted
+++ resolved
@@ -298,9 +298,6 @@
 @pytest.fixture(autouse=True)
 def gc_collect(mocker):
     """Improve test time"""
-<<<<<<< HEAD
-    mocker.patch('gc.collect')
-=======
     mocker.patch('gc.collect')
 
 
@@ -324,5 +321,4 @@
 def linux_is_not_a_container(request, mocker):
     """use @pytest.mark.linux_is_not_a_container to disable this fixture"""
     if 'disable_linux_is_not_a_container' not in request.keywords:
-        return mocker.patch('utilities.asset.linux.is_container', return_value=False)
->>>>>>> 8568ffd9
+        return mocker.patch('utilities.asset.linux.is_container', return_value=False)