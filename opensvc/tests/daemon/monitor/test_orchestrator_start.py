--- conflicted
+++ resolved
@@ -315,12 +315,8 @@
             monitor._lazy_rejoin_grace_period = 0.001
 
         def do():
-<<<<<<< HEAD
-            log_test('\nCOMMENT: monitor.do()')
-=======
             log_comment('\nCOMMENT: monitor.do()')
             time.sleep(0.01)  # Simulate time elapsed between 2 do() iteration
->>>>>>> 2eb37a61
             monitor.do()
             log_test('COMMENT: proc ps count = %s', len(monitor.procs))
 
@@ -336,16 +332,10 @@
 
         log_test('COMMENT: monitor.init()')
         monitor.init()
-<<<<<<< HEAD
-        assert_nmon_status(monitor, 'init', 'after init()')
-        log_test('COMMENT: asserting all services are refreshed: (service_command.call_args_list is correct: %s)',
-                 service_command.call_args_list[0])
-=======
         time.sleep(0.01)  # simulate time elapsed
         assert_nmon_status(log_comment, 'init', 'after init()')
         log_comment('COMMENT: asserting all services are refreshed: (service_command.call_args_list is correct: %s)',
                     service_command.call_args_list[0])
->>>>>>> 2eb37a61
         assert service_command.call_count == 1
         for s in svcnames + [svcname, 'cluster']:
             assert s in service_command.call_args_list[0][0][0].split(',')
