--- conflicted
+++ resolved
@@ -17,16 +17,13 @@
 from utilities.naming import svc_pathvar
 
 boot_id = str(time.time())
-<<<<<<< HEAD
 post_object_status_handler = HandlerObjectStatusPost()
-=======
 
 
 def str_uuid():
     return str(uuid.uuid4())
 
 
->>>>>>> 370f4dc0
 SERVICES = {
     "parent-flex-min-2": """
 [DEFAULT]
@@ -88,7 +85,6 @@
     "s2-prio-8": "\n".join(["[DEFAULT]", "id = %s" % str_uuid(), "nodes = *", "orchestrate = ha", "priority = 8"]),
     "s1-prio-9": "\n".join(["[DEFAULT]", "id = %s" % str_uuid(), "nodes = *", "orchestrate = ha", "priority = 9"]),
 }
-EXECS = {}
 
 
 @pytest.fixture(scope='function')
@@ -122,20 +118,6 @@
     mocker.patch.object(shared, 'DAEMON', Daemon())
 
 
-<<<<<<< HEAD
-def assert_nmon_status(monitor, status, message='reason'):
-    local_monitor = monitor.get_node_monitor()
-    log_test('COMMENT: ASSERT monitor status is "%s" (reason: %s), full value is %s',
-             status, message, json.dumps(local_monitor))
-    assert local_monitor.status == status
-
-
-def assert_smon_status(monitor, svcname, status, message='reason'):
-    smon = monitor.get_service_monitor(svcname)
-    log_test('COMMENT: ASSERT smon status for svc %s is "%s" (reason: %s), full value is %s',
-             svcname, status, message, json.dumps(smon))
-    assert smon.status == status
-=======
 class MonitorTest(object):
     def __init__(self, mocker=None, cluster_nodes=None):
         self.mocker = mocker
@@ -148,32 +130,12 @@
 
     def set_service_command_cmd(self, cmd):
         self.execs["service_command_exe"] = cmd
->>>>>>> 370f4dc0
 
     def service_command_factory(self):
         def service_command_mock(*args, **kwargs):
             self.log('detect mock service_command(%s, %s)' % (args, kwargs))
             return Popen(self.execs["service_command_exe"])
 
-<<<<<<< HEAD
-def assert_smon_local_expect(monitor, svcname, local_expect, message='reason'):
-    smon = monitor.get_service_monitor(svcname)
-    log_test('COMMENT: ASSERT smon local_expect for svc %s is "%s" (reason: %s), full value is %s',
-             svcname, local_expect, message, json.dumps(smon))
-    assert smon.local_expect == local_expect
-
-
-def assert_command_has_been_launched(call_list, call_args_list):
-    for call in call_list:
-        log_test('COMMENT: ASSERT call %s has been called', call)
-        assert call in call_args_list
-
-
-def assert_command_has_not_been_launched(call_list, call_args_list):
-    for call in call_list:
-        log_test('COMMENT: ASSERT call %s has not been called', call)
-        assert call not in call_args_list
-=======
         self.service_command = self.mocker.patch.object(Monitor,
                                                         'service_command',
                                                         side_effect=service_command_mock)
@@ -200,22 +162,25 @@
         self.log('COMMENT: proc ps count = %s', len(self.monitor.procs))
 
     def assert_nmon_status(self, status, message=None):
+        local_monitor = self.monitor.get_node_monitor()
         if message:
             self.log('COMMENT: ASSERT monitor status is "%s" (reason: %s), full value is %s',
-                     status, message, json.dumps(shared.NMON_DATA))
-        assert shared.NMON_DATA['status'] == status
+                     status, message, json.dumps(local_monitor))
+        assert local_monitor.status == status
 
     def assert_smon_status(self, svcname, status, message=None):
+        smon = self.monitor.get_service_monitor(svcname)
         if message:
             self.log('COMMENT: ASSERT smon status for svc %s is "%s" (reason: %s), full value is %s',
-                     svcname, status, message, json.dumps(shared.SMON_DATA[svcname]))
-        assert shared.SMON_DATA[svcname]['status'] == status
+                     svcname, status, message, json.dumps(smon))
+        assert smon.status == status
 
     def assert_smon_local_expect(self, svcname, local_expect, message=None):
+        smon = self.monitor.get_service_monitor(svcname)
         if message:
             self.log('COMMENT: ASSERT smon local_expect for svc %s is "%s" (reason: %s), full value is %s',
-                     svcname, local_expect, message, json.dumps(shared.SMON_DATA[svcname]))
-        assert shared.SMON_DATA[svcname]['local_expect'] == local_expect
+                     svcname, local_expect, message, json.dumps(smon))
+        assert smon.local_expect == local_expect
 
     def assert_command_has_been_launched(self, call_list):
         for call in call_list:
@@ -229,10 +194,12 @@
 
     def create_cluster_status(self):
         self.log('COMMENT: create ccfg/cluster status.json')
-        if not os.path.exists(svc_pathvar("ccfg/cluster")):
-            os.makedirs(svc_pathvar("ccfg/cluster"))
-        open(svc_pathvar("ccfg/cluster", "status.json"), 'w'). \
-            write(json.dumps({"updated": time.time() + 1, "kind": "ccfg"}))
+        path = "ccfg/cluster"
+        if not os.path.exists(svc_pathvar(path)):
+            os.makedirs(svc_pathvar(path))
+        status = {"updated": time.time(), "kind": "ccfg"}
+        open(svc_pathvar(path, "status.json"), 'w').write(json.dumps(status))
+        post_object_status(thr=self.monitor, path='cluster', status=status)
 
     def create_service_status(
             self,
@@ -261,6 +228,7 @@
 
         self.log("COMMENT: create %s status.json, with %s", path, status)
         open(svc_pathvar(path, "status.json"), 'w').write(json.dumps(status))
+        post_object_status(thr=self.monitor, path=path, status=status)
 
     def prepare_monitor_idle(self):
         self.log('COMMENT: Prepare monitor in idle status')
@@ -274,7 +242,20 @@
         self.create_cluster_status()
         self.do()
         self.assert_nmon_status('idle')
->>>>>>> 370f4dc0
+
+    def init_other_node_states(self, states, nodename):
+        self.log('COMMENT: hack initial status of %s', nodename)
+        self.monitor.daemon_status_data.view(["monitor", "nodes", nodename]).set(
+            [],
+            value={
+                "compat": shared.COMPAT_VERSION,
+                "api": shared.API_VERSION,
+                "agent": shared.NODE.agent_version,
+                "monitor": {"status": "idle", "status_updated": time.time()},
+                "labels": shared.NODE.labels,
+                "targets": shared.NODE.targets,
+                "services": {"status": {k: v for k, v in states.items()}, "monitor": {"status": "up"}, }
+            })
 
 
 def post_object_status(thr, path, status):
@@ -282,52 +263,6 @@
     post_object_status_handler.action(env.Env.nodename,
                                       thr=thr,
                                       **req)
-
-
-def create_cluster_status(monitor):
-    log_test('COMMENT: create ccfg/cluster status.json')
-    if not os.path.exists(svc_pathvar("ccfg/cluster")):
-        os.makedirs(svc_pathvar("ccfg/cluster"))
-    cluster_status = {"updated": time.time() + 1, "kind": "ccfg"}
-    open(svc_pathvar("ccfg/cluster", "status.json"), 'w').write(json.dumps(cluster_status))
-    post_object_status(thr=monitor, path="ccfg/cluster", status=cluster_status)
-
-
-def create_svc_config(svcname):
-    pathetc = env.Env.paths.pathetc
-    if not os.path.exists(pathetc):
-        os.mkdir(pathetc)
-    with open(os.path.join(pathetc, '%s.conf' % svcname), mode='w+') as svc_file:
-        svc_file.write(SERVICES[svcname])
-    log_test('COMMENT: created %s service with config \n%s\n', svcname, SERVICES[svcname])
-
-
-def init_other_node_states(states, nodename, monitor):
-    log_test('COMMENT: hack initial status of %s', nodename)
-    monitor.daemon_status_data.view(["monitor", "nodes", nodename]).set(
-        [],
-        value={
-            "compat": shared.COMPAT_VERSION,
-            "api": shared.API_VERSION,
-            "agent": shared.NODE.agent_version,
-            "monitor": {"status": "idle", "status_updated": time.time()},
-            "labels": shared.NODE.labels,
-            "targets": shared.NODE.targets,
-            "services": {"status": {k: v for k, v in states.items()}, "monitor": {"status": "up"}, }
-        })
-
-
-def log_test(*args, **kwargs):
-    shared.NODE.log.info(*args, **kwargs)
-
-
-def set_service_command_cmd(cmd=None):
-    EXECS["service_command_exe"] = cmd
-
-
-def service_command_mock(*args, **kwargs):
-    log_test('detect mock service_command(%s, %s)' % (args, kwargs))
-    return Popen(EXECS["service_command_exe"])
 
 
 PARENT_STATUS = {
@@ -348,6 +283,7 @@
 @pytest.mark.usefixtures('has_cluster_config')
 @pytest.mark.usefixtures('wait_listener')
 @pytest.mark.usefixtures('get_boot_id')
+@pytest.mark.usefixtures('mock_daemon')
 class TestMonitorOrchestratorStart(object):
     @staticmethod
     @pytest.mark.parametrize(
@@ -448,66 +384,25 @@
             transition_status2,
             final_status):
 
-<<<<<<< HEAD
-        mocker.patch.object(Monitor, 'monitor_period', 0.000001)
-
-        set_service_command_cmd(env.Env.syspaths.true)
-        service_command = mocker.patch.object(Monitor, 'service_command', side_effect=service_command_mock)
-        monitor = Monitor()
-
-        if '/no node2 status/' in title:
-            log_test('COMMENT: hack rejoin_grace_period to 0.001')
-            monitor._lazy_rejoin_grace_period = 0.001
-
-        def do():
-            log_comment('\nCOMMENT: monitor.do()')
-            time.sleep(0.01)  # Simulate time elapsed between 2 do() iteration
-            monitor.do()
-            log_test('COMMENT: proc ps count = %s', len(monitor.procs))
-
-        log_test('\n===============================')
-        log_test('COMMENT: starting test for %s', title)
-        log_test('COMMENT: audited service "%s" expected transition 1: %s, 2: %s, final: %s',
-                 svcname, transition_status1, transition_status2, final_status)
-        create_svc_config(svcname)
-        log_test('COMMENT: other services')
-=======
         monitor_test = MonitorTest(mocker=mocker, cluster_nodes=[env.Env.nodename, "node2"])
         service_command = monitor_test.service_command_factory()
         monitor = monitor_test.monitor
         log = monitor_test.log
 
-        if '/no node2 status/' not in title:
-            monitor_node2 = deepcopy(shared.NMON_DATA)
-            monitor_node2["status"] = "idle"
-            shared.CLUSTER_DATA["node2"] = {
-                "compat": shared.COMPAT_VERSION,
-                "api": shared.API_VERSION,
-                "agent": shared.NODE.agent_version,
-                "monitor": monitor_node2,
-                "labels": shared.NODE.labels,
-                "targets": shared.NODE.targets,
-                "services": {"status": {k: v for k, v in other_node_status.items()},  "monitor": {"status": "up"}, }
-            }
-        else:
+        if '/no node2 status/' in title:
             log('COMMENT: hack rejoin_grace_period to 0.001')
             monitor._lazy_rejoin_grace_period = 0.001
 
         log('\n===============================')
         log('COMMENT: starting test for %s', title)
         log('COMMENT: audited service "%s" expected transition 1: %s, 2: %s, final: %s',
-                         svcname, transition_status1, transition_status2, final_status)
+            svcname, transition_status1, transition_status2, final_status)
         monitor_test.create_svc_config(svcname)
         log('COMMENT: other services')
->>>>>>> 370f4dc0
         for s in svcnames:
             monitor_test.create_svc_config(s)
 
-<<<<<<< HEAD
-        log_test('COMMENT: monitor.init()')
-=======
         log('COMMENT: monitor.init()')
->>>>>>> 370f4dc0
         monitor.init()
         time.sleep(0.01)  # simulate time elapsed
         monitor_test.assert_nmon_status('init', 'after init()')
@@ -519,82 +414,42 @@
         assert service_command.call_args_list[0][0][1] == ['status', '--parallel', '--refresh']
         assert service_command.call_args_list[0][1] == {"local": False}
 
-<<<<<<< HEAD
-        create_cluster_status(monitor)
-
-        for i in range(3):
-            do()
-            assert_nmon_status(monitor, 'init', 'after do(), when all status.json not yet present')
-            if i == 1:
-                if '/no node2 status/' not in title:
-                    init_other_node_states(states=deepcopy(other_node_states), nodename="node2", monitor=monitor)
-
-        for s in svcnames + [svcname]:
-            do()
-            assert_nmon_status(monitor, 'init', 'after do(), when all status.json not yet present')
-=======
         monitor_test.create_cluster_status()
 
         for i in range(3):
             monitor_test.do()
             monitor_test.assert_nmon_status('init', 'after do(), when all status.json not yet present')
+            if i == 1:
+                if '/no node2 status/' not in title:
+                    monitor_test.init_other_node_states(states=deepcopy(other_node_states), nodename="node2")
 
         for s in svcnames + [svcname]:
             monitor_test.do()
             monitor_test.assert_nmon_status('init', 'after do(), when all status.json not yet present')
->>>>>>> 370f4dc0
             if "local parent is avail" in title and s in svcnames:
                 avail = "up"
             else:
                 avail = "down"
             if 'local frozen' in title and s == svcname:
                 frozen = time.time()
-<<<<<<< HEAD
-                log_test('COMMENT: create frozen flag for %s', s)
-                open(svc_pathvar(s, "frozen"), 'w').close()
-            else:
-                frozen = 0
-            log_test('COMMENT: create local status.json for %s with avail: %s', s, avail)
-            status = deepcopy(other_node_states.get(s, {}))
-=======
                 log('COMMENT: create frozen flag for %s', s)
                 open(svc_pathvar(s, "frozen"), 'w').close()
             else:
                 frozen = 0
             log('COMMENT: create local status.json for %s with avail: %s', s, avail)
-            status = deepcopy(other_node_status.get(s, {}))
->>>>>>> 370f4dc0
+            status = deepcopy(other_node_states.get(s, {}))
             status['avail'] = avail
             status['updated'] = time.time()
             status['monitor'] = {"status": avail, "status_updated": time.time()}
             status['frozen'] = frozen
             open(svc_pathvar(s, "status.json"), 'w').write(json.dumps(status))
-            post_object_status(thr=monitor, path=s, status=status)
+            # post_object_status(thr=monitor, path=s, status=status)
 
         svc = monitor.get_service(svcname)
         assert svc
 
-<<<<<<< HEAD
-        do()
-        assert_nmon_status(monitor, 'idle', 'after status.json created')
-        assert_smon_status(monitor, svcname, transition_status1)
-
-        log_test('COMMENT: hack ready_period to 0.001')
-        monitor._lazy_ready_period = 0.001
-
-        if "/start failed/" in title:
-            log_test('COMMENT: hack service command mock to %s', env.Env.syspaths.false)
-            set_service_command_cmd(env.Env.syspaths.false)
-        do()
-        assert_smon_status(monitor, svcname, transition_status2)
-
-        if "/has start/" in title:
-            assert_command_has_been_launched([((svcname, ['start']), {}), ], service_command.call_args_list)
-            if "/start failed/" not in title:
-                for svcname in [svcname]:
-                    log_test('COMMENT: create status.json for %s with avail up', svcname)
-                    status = deepcopy(other_node_states[svcname])
-=======
+        monitor_test.do()
+        monitor_test.do()
         monitor_test.do()
         monitor_test.assert_nmon_status('idle', 'after status.json created')
         monitor_test.assert_smon_status(svcname, transition_status1)
@@ -613,29 +468,14 @@
             if "/start failed/" not in title:
                 for svcname in [svcname]:
                     log('COMMENT: create status.json for %s with avail up', svcname)
-                    status = deepcopy(other_node_status[svcname])
->>>>>>> 370f4dc0
+                    status = deepcopy(other_node_states[svcname])
                     status['avail'] = "up"
                     status['updated'] = time.time()
                     open(svc_pathvar(svcname, "status.json"), 'w').write(json.dumps(status))
-                    post_object_status(thr=monitor, path=svcname, status=status)
+                    # post_object_status(thr=monitor, path=svcname, status=status)
         else:
             assert ((svcname, ['start']), {}) not in service_command.call_args_list
 
-<<<<<<< HEAD
-        do()
-        assert_smon_status(monitor, svcname, final_status)
-
-        for i in range(3):
-            do()
-            assert_smon_status(monitor, svcname, final_status)
-            if '/no start/' in title:
-                assert_command_has_not_been_launched([((svcname, ['start']), {}), ], service_command.call_args_list)
-            if '/has start/' in title:
-                assert_command_has_been_launched([((svcname, ['start']), {}), ], service_command.call_args_list)
-                if "/start failed/" not in title:
-                    assert_smon_local_expect(monitor, svcname, 'started')
-=======
         monitor_test.do()
         monitor_test.assert_smon_status(svcname, final_status)
 
@@ -648,7 +488,6 @@
                 monitor_test.assert_command_has_been_launched([((svcname, ['start']), {}), ])
                 if "/start failed/" not in title:
                     monitor_test.assert_smon_local_expect(svcname, 'started')
->>>>>>> 370f4dc0
 
         if "/node frozen/" in title:
             assert monitor.node_frozen > 0
@@ -688,6 +527,9 @@
         monitor_test.assert_command_has_not_been_launched([
             (('ha3', ['status', '--refresh', '--waitlock=0']), {"local": False}),
         ])
+        monitor_test.do()
+        monitor_test.do()
+
 
     @staticmethod
     def test_monitor_ensure_start_is_called_on_non_up_services(
