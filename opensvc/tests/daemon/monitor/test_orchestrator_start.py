import json
import os
import time
import uuid
from copy import deepcopy
from subprocess import Popen

import pytest

import env
from daemon.handlers.object.status.post import Handler as HandlerObjectStatusPost
from daemon.main import Daemon
# noinspection PyUnresolvedReferences
from daemon.monitor import Monitor, shared, queue
from daemon.shared import OsvcJournaledData
from utilities.asset import Asset
from utilities.naming import svc_pathvar

boot_id = str(time.time())
post_object_status_handler = HandlerObjectStatusPost()


def str_uuid():
    return str(uuid.uuid4())


SERVICES = {
    "parent-flex-min-2": """[DEFAULT]
id = %s
nodes = *
topology = flex
orchestrate = ha
flex_min = 2
""" % str_uuid(),

    "parent-flex-min-1": """[DEFAULT]
id = %s
nodes = *
topology = flex
orchestrate = ha
flex_min = 1
""" % str_uuid(),

    "parent": """[DEFAULT]
id = %s
nodes = *""" % str_uuid(),

    "s-depend-on-parent": """[DEFAULT]
id = %s
nodes = *
parents = parent
orchestrate = ha""" % str_uuid(),

    "s-depend-on-parent-flex-min-2": """[DEFAULT]
id = %s
nodes = *
parents = parent-flex-min-2
orchestrate = ha""" % str_uuid(),

    "s-depend-on-parent-flex-min-1": """[DEFAULT]
id = %s
nodes = *
parents = parent-flex-min-1
orchestrate = ha""" % str_uuid(),

    "s-depend-on-local-parent": """[DEFAULT]
id = %s
nodes = *
parents = parent@{nodename}
orchestrate = ha""" % str_uuid(),

    "ha1": "\n".join(["[DEFAULT]", "id = %s" % str_uuid(), "nodes = *", "orchestrate = ha"]),
    "ha2": "\n".join(["[DEFAULT]", "id = %s" % str_uuid(), "nodes = *", "orchestrate = ha"]),
    "ha3": "\n".join(["[DEFAULT]", "id = %s" % str_uuid(), "nodes = *", "orchestrate = ha"]),
    "s9-prio-1": "\n".join(["[DEFAULT]", "id = %s" % str_uuid(), "nodes = *", "orchestrate = ha", "priority = 1"]),
    "s8-prio-2": "\n".join(["[DEFAULT]", "id = %s" % str_uuid(), "nodes = *", "orchestrate = ha", "priority = 2"]),
    "s7-prio-3": "\n".join(["[DEFAULT]", "id = %s" % str_uuid(), "nodes = *", "orchestrate = ha", "priority = 3"]),
    "s6-prio-4": "\n".join(["[DEFAULT]", "id = %s" % str_uuid(), "nodes = *", "orchestrate = ha", "priority = 4"]),
    "s5-prio-5": "\n".join(["[DEFAULT]", "id = %s" % str_uuid(), "nodes = *", "orchestrate = ha", "priority = 5"]),
    "s4-prio-6": "\n".join(["[DEFAULT]", "id = %s" % str_uuid(), "nodes = *", "orchestrate = ha", "priority = 6"]),
    "s3-prio-7": "\n".join(["[DEFAULT]", "id = %s" % str_uuid(), "nodes = *", "orchestrate = ha", "priority = 7"]),
    "s2-prio-8": "\n".join(["[DEFAULT]", "id = %s" % str_uuid(), "nodes = *", "orchestrate = ha", "priority = 8"]),
    "s1-prio-9": "\n".join(["[DEFAULT]", "id = %s" % str_uuid(), "nodes = *", "orchestrate = ha", "priority = 9"]),
}


@pytest.fixture(scope='function')
def has_service_child_with_local_parent(osvc_path_tests):
    pathetc = env.Env.paths.pathetc
    if not os.path.exists(pathetc):
        os.mkdir(pathetc)
    with open(os.path.join(pathetc, 'child-with-local-parent.conf'), mode='w+') as svc_file:
        config_txt = """
[DEFAULT]
id = child-with-parents
nodes = *
parents = parent@{nodename}
orchestrate = ha
"""
        svc_file.write(config_txt)


@pytest.fixture(scope='function')
def get_boot_id(mocker, osvc_path_tests):
    mocker.patch.object(Asset, 'get_boot_id', return_value=boot_id)


@pytest.fixture(scope='function')
def wait_listener(mocker):
    mocker.patch.object(Monitor, 'wait_listener')


@pytest.fixture(scope='function')
def mock_daemon(mocker):
    mocker.patch.object(shared, 'DAEMON', Daemon())


class MonitorTest(object):
    def __init__(self, mocker=None, cluster_nodes=None):
        self.mocker = mocker
        if mocker:
            self.mocker.patch.object(Monitor, 'monitor_period', 0.000001)
        self.monitor = Monitor()
        self.monitor._lazy_cluster_nodes = cluster_nodes or []
        self.execs = {"service_command_exe": env.Env.syspaths.true}
        self.service_command = None

    def set_service_command_cmd(self, cmd):
        self.execs["service_command_exe"] = cmd

    def service_command_factory(self):
        def service_command_mock(*args, **kwargs):
            self.log('detect mock service_command(%s, %s)' % (args, kwargs))
            return Popen(self.execs["service_command_exe"])

        self.service_command = self.mocker.patch.object(Monitor,
                                                        'service_command',
                                                        side_effect=service_command_mock)
        return self.service_command

    def log(self, *args, **kwargs):
        if self.monitor and getattr(self.monitor, 'log'):
            self.monitor.log.info(*args, **kwargs)
        else:
            shared.NODE.log.info(*args, **kwargs)

    def create_svc_config(self, s):
        self.log('COMMENT: create service %s.conf config\n%s',
                 s, "\n".join(["      " + line for line in SERVICES[s].split("\n")]))
        pathetc = env.Env.paths.pathetc
        if not os.path.exists(pathetc):
            os.mkdir(pathetc)
        with open(os.path.join(pathetc, '%s.conf' % s), mode='w+') as svc_file:
            svc_file.write(SERVICES[s])

    def do(self):
        self.log('\nCOMMENT: monitor.do()')
        time.sleep(0.01)  # Simulate time elapsed between 2 do() iteration
        self.monitor.do()
        self.log('COMMENT: proc ps count = %s', len(self.monitor.procs))

    def assert_nmon_status(self, status, message=None):
        local_monitor = self.monitor.get_node_monitor()
        if message:
            self.log('COMMENT: ASSERT monitor status is "%s" (reason: %s), full value is %s',
                     status, message, json.dumps(local_monitor))
        assert local_monitor.status == status

    def assert_smon_status(self, svcname, status, message=None):
        smon = self.monitor.get_service_monitor(svcname)
        if message:
            self.log('COMMENT: ASSERT smon status for svc %s is "%s" (reason: %s), full value is %s',
                     svcname, status, message, json.dumps(smon))
        assert smon.status == status

    def assert_smon_local_expect(self, svcname, local_expect, message=None):
        smon = self.monitor.get_service_monitor(svcname)
        if message:
            self.log('COMMENT: ASSERT smon local_expect for svc %s is "%s" (reason: %s), full value is %s',
                     svcname, local_expect, message, json.dumps(smon))
        assert smon.local_expect == local_expect

    def assert_command_has_been_launched(self, call_list):
        for call in call_list:
            self.log('COMMENT: ASSERT call %s has been called', call)
            assert call in self.service_command.call_args_list

    def assert_command_has_not_been_launched(self, call_list):
        for call in call_list:
            self.log('COMMENT: ASSERT call %s has not been called', call)
            assert call not in self.service_command.call_args_list

    def create_cluster_status(self):
        self.log('\nCOMMENT: create ccfg/cluster status.json')
        path = "ccfg/cluster"
        if not os.path.exists(svc_pathvar(path)):
            os.makedirs(svc_pathvar(path))
        status = {"updated": time.time(), "kind": "ccfg"}
        open(svc_pathvar(path, "status.json"), 'w').write(json.dumps(status))
        post_object_status(thr=self.monitor, path='cluster', status=status)

    def create_service_status(
            self,
            path,
            status="up",
            overall="up",
            topology="failover",
            frozen=0,
            flex_min=None,
    ):
        if not os.path.exists(svc_pathvar(path)):
            os.makedirs(svc_pathvar(path))
<<<<<<< HEAD
        now = time.time()
=======
        # ensure status time is newer than config
        # without this delay, another automatic need for status may be called
        # if config time == status time
        time.sleep(0.00001)
>>>>>>> 5137e658
        status = {
            "avail": status,
            "overall": overall,
            "topology": topology,
            "frozen": frozen,
            "monitor": {
                "status": status,
                "overall": overall,
                "status_updated": now
            },
            "updated": now,
        }
        if flex_min is not None:
            status["flex_min"] = flex_min
        if "prio-" in path:
            priority = int(path[path.find("prio-") + 5:])
            status['priority'] = priority

        self.log("\nCOMMENT: create %s status.json, with %s", path, status)
        open(svc_pathvar(path, "status.json"), 'w').write(json.dumps(status))
        post_object_status(thr=self.monitor, path=path, status=status)

    def prepare_monitor_idle(self):
        self.log('\nCOMMENT: Prepare monitor in idle status')
        self.log('COMMENT: hack rejoin_grace_period to 0.001')
        self.monitor._lazy_rejoin_grace_period = 0.001

        self.log('\nCOMMENT: monitor.init()')
        self.monitor.init()
        time.sleep(0.01)  # simulate time elapsed
        self.do()
        self.create_cluster_status()
        self.do()
        self.assert_nmon_status('idle')

    def init_other_node_states(self, states, nodename):
        monitor_node2_services = {"status": {k: v for k, v in states.items()}, "monitor": {"status": "up"}, }
        self.log('\nCOMMENT: hack initial status of %s with services: %s',
                 nodename, monitor_node2_services)
        self.monitor.daemon_status_data.view(["monitor", "nodes", nodename]).set(
            [],
            value={
                "compat": shared.COMPAT_VERSION,
                "api": shared.API_VERSION,
                "agent": shared.NODE.agent_version,
                "monitor": {"status": "idle", "status_updated": time.time()},
                "labels": shared.NODE.labels,
                "targets": shared.NODE.targets,
                "services": monitor_node2_services,
            })


def post_object_status(thr, path, status):
    req = {"options": {"path": path, "data": status}}
    post_object_status_handler.action(env.Env.nodename,
                                      thr=thr,
                                      **req)


PARENT_STATUS = {
    "avail": "up", "overall": "up", "updated": time.time(), "topology": "failover",
    "monitor": {"status": "up", "overall": "up"}
}
S_DEPEND_ON_PARENT_STATUS = {
    "avail": "down", "overall": "down", "updated": time.time(), "topology": "failover",
    "monitor": {"status": "down", "overall": "down"}
}

@pytest.mark.ci
@pytest.mark.usefixtures('osvc_path_tests')
@pytest.mark.usefixtures('has_node_config')
@pytest.mark.usefixtures('shared_data')
@pytest.mark.usefixtures('mock_daemon')
@pytest.mark.usefixtures('has_cluster_config')
@pytest.mark.usefixtures('wait_listener')
@pytest.mark.usefixtures('get_boot_id')
@pytest.mark.usefixtures('mock_daemon')
class TestMonitorOrchestratorStart(object):
    @staticmethod
    @pytest.mark.parametrize(
        'title, svcnames, svcname, other_node_states, transition_status1, transition_status2, final_status',
        [
            ("parent avail - /has start/, /start failed/",
             ['parent', ],
             's-depend-on-parent',
             {
                 "parent": deepcopy(PARENT_STATUS),
                 "s-depend-on-parent": deepcopy(S_DEPEND_ON_PARENT_STATUS),
             },
             'ready', 'starting', 'start failed'),

            ("local frozen, simple parent avail - stay idle, /no start/",
             ['parent', ],
             's-depend-on-parent',
             {
                 "parent": deepcopy(PARENT_STATUS),
                 "s-depend-on-parent": deepcopy(S_DEPEND_ON_PARENT_STATUS),
             },
             'idle', 'idle', 'idle'),

            ("simple parent avail - /has start/",
             ['parent', ],
             's-depend-on-parent',
             {
                 "parent": deepcopy(PARENT_STATUS),
                 "s-depend-on-parent": deepcopy(S_DEPEND_ON_PARENT_STATUS),
             },
             'ready', 'starting', 'idle'),

            ("parent avail unknown - /must stay in wait parent/, /no start/",
             ['parent', ],
             's-depend-on-parent',
             {
                 "parent": {"avail": "unknown", "overall": "unknown", "updated": time.time(), "topology": "failover",
                            "monitor": {"status": "unknown", "overall": "unknown"}},
                 "s-depend-on-parent": deepcopy(S_DEPEND_ON_PARENT_STATUS),
             },
             'wait parents', 'wait parents', 'wait parents'),

            ("/no node2 status/, must stay idle parent, /no start/, /node frozen/",
             ['parent', ],
             's-depend-on-parent',
             {
                 "parent": {"avail": "unknown", "overall": "unknown", "updated": time.time(),
                            "topology": "failover", "monitor": {"status": "unknown", "overall": "unknown"}},
                 "s-depend-on-parent": deepcopy(S_DEPEND_ON_PARENT_STATUS),
             },
             'idle', 'idle', 'idle'),

            ("not enough flex - /local parent frozen/, /must stay in wait parent/, /no start/",
             ['parent-flex-min-2', ],
             's-depend-on-parent-flex-min-2',
             {
                 "parent-flex-min-2": {"avail": "up", "overall": "up", "updated": time.time(), "topology": "flex",
                                       "flex_min": 2, "monitor": {"status": "up", "overall": "up"}},
                 "s-depend-on-parent-flex-min-2": deepcopy(S_DEPEND_ON_PARENT_STATUS),
             },
             'wait parents', 'wait parents', 'wait parents'),

            ("enough flex instances - will start, /has start/",
             ['parent-flex-min-1', ],
             's-depend-on-parent-flex-min-1',
             {
                 "parent-flex-min-1": {"avail": "up", "overall": "up", "updated": time.time(), "topology": "flex",
                                       "flex_min": 1, "monitor": {"status": "up", "overall": "up"}},
                 "s-depend-on-parent-flex-min-1": deepcopy(S_DEPEND_ON_PARENT_STATUS),
             },
             'ready', 'starting', 'idle'),

            ("local parent not avail - /must stay in wait parent/, /no start/",
             ['parent', ],
             's-depend-on-local-parent',
             {
                 "parent": deepcopy(PARENT_STATUS),
                 "s-depend-on-local-parent": deepcopy(S_DEPEND_ON_PARENT_STATUS),
             },
             'wait parents', 'wait parents', 'wait parents'),

            ("local parent is avail - will start, /has start/",
             ['parent', ],
             's-depend-on-local-parent',
             {
                 "parent": deepcopy(PARENT_STATUS),
                 "s-depend-on-local-parent": deepcopy(S_DEPEND_ON_PARENT_STATUS),
             },
             'ready', 'starting', 'idle'),
        ])
    def test_orchestrator_from_init_to_run_loop(
            mocker,
            title,
            svcnames,
            svcname,
            other_node_states,
            transition_status1,
            transition_status2,
            final_status):

        parent_svcs = [name for name in svcnames if 'parent' in name]

        monitor_test = MonitorTest(mocker=mocker, cluster_nodes=[env.Env.nodename, "node2"])
        service_command = monitor_test.service_command_factory()
        monitor = monitor_test.monitor
        log = monitor_test.log

        log('\n===============================')
        log('COMMENT: starting test for %s', title)
        log('COMMENT: audited service "%s" expected transition 1: %s, 2: %s, final: %s',
            svcname, transition_status1, transition_status2, final_status)

        log('COMMENT: hack ready_period to 0.001')
        monitor._lazy_ready_period = 0.001

        if '/no node2 status/' in title:
            log('COMMENT: hack rejoin_grace_period to 0.001')
            monitor._lazy_rejoin_grace_period = 0.001

        monitor_test.create_svc_config(svcname)
        for s in svcnames:
            monitor_test.create_svc_config(s)

        log('\nCOMMENT: monitor.init()')
        monitor.init()
        time.sleep(0.01)  # simulate time elapsed
        monitor_test.assert_nmon_status('init', 'after init()')
        log('COMMENT: asserting all services are refreshed: (service_command.call_args_list is correct: %s)',
            service_command.call_args_list[0])
        assert service_command.call_count == 1
        for s in svcnames + [svcname, 'cluster']:
            assert s in service_command.call_args_list[0][0][0].split(',')
        assert service_command.call_args_list[0][0][1] == ['status', '--parallel', '--refresh']
        assert service_command.call_args_list[0][1] == {"local": False}

        monitor_test.create_cluster_status()

        for i in range(3):
            monitor_test.do()
            monitor_test.assert_nmon_status('init', 'after do(), when all status.json not yet present')
            if i == 1:
                if '/no node2 status/' not in title:
                    monitor_test.init_other_node_states(states=deepcopy(other_node_states), nodename="node2")

        for s in svcnames + [svcname]:
            monitor_test.do()
            monitor_test.assert_nmon_status('init', 'after do(), when all status.json not yet present')
            if "local parent is avail" in title and s in svcnames:
                avail = "up"
            else:
                avail = "down"
            if ('local frozen' in title and s == svcname) or ('/local parent frozen/' in title and s in parent_svcs):
                frozen = time.time()
                log('\nCOMMENT: create frozen flag for %s', s)
                open(svc_pathvar(s, "frozen"), 'w').close()
            else:
                frozen = 0
            topology = other_node_states.get(s, {}).get('topology', "failover")
            kwargs = {"path": s, "status": avail, "overall": avail, "topology": topology, "frozen": frozen}
            if s == 'parent-flex-min-2':
                kwargs['flex_min'] = 2
            monitor_test.create_service_status(**kwargs)

        svc = monitor.get_service(svcname)
        assert svc

        monitor_test.do()
        monitor_test.assert_nmon_status('idle', 'after status.json created')
        for i in range(1, 4):
            try:
                monitor_test.assert_smon_status(svcname, transition_status1,
                                                'after status.json created and %s x do()' % i)
                break
            except:
                monitor_test.do()
                if i == 4:
                    monitor_test.assert_smon_status(svcname, transition_status1, 'after last chance x do()')

        if "/start failed/" in title:
            log('\nCOMMENT: hack service command mock to %s', env.Env.syspaths.false)
            monitor_test.set_service_command_cmd(env.Env.syspaths.false)
        monitor_test.do()
        monitor_test.assert_smon_status(svcname, transition_status2, "expected transition_status2")

        if "/has start/" in title:
            monitor_test.assert_command_has_been_launched([((svcname, ['start']), {}), ])
            if "/start failed/" not in title:
                for svcname in [svcname]:
                    topology = other_node_states.get(svcname, {}).get('topology', "failover")
                    monitor_test.create_service_status(path=svcname, status="up", overall="up", topology=topology,
                                                       frozen=0)
        else:
            monitor_test.assert_command_has_not_been_launched([((svcname, ['start']), {}), ])

        monitor_test.do()
        monitor_test.assert_smon_status(svcname, final_status)

        service_command_call_count = int(monitor_test.service_command.call_count)

        log("\nCOMMENT: Ensure nothing happen on service %s", svcname)
        for i in range(3):
            monitor_test.do()
            monitor_test.assert_smon_status(svcname, final_status)
            if '/no start/' in title:
                monitor_test.assert_command_has_not_been_launched([((svcname, ['start']), {}), ])
            if '/has start/' in title:
                log("COMMENT: no more service command has been launched: count=%s",
                    monitor_test.service_command.call_count)
                assert monitor_test.service_command.call_count == service_command_call_count
                if "/start failed/" not in title:
                    monitor_test.assert_smon_local_expect(svcname, 'started',
                                                          "service %s stay in started state" % svcname)
            if '/must stay in wait parent/' in title:
                monitor_test.assert_smon_status(svcname, 'wait parents',
                                                "service %s stay in wait parents state" % svcname)
        if "/node frozen/" in title:
            assert monitor.node_frozen > 0
        else:
            assert monitor.node_frozen == 0

    @staticmethod
    def test_monitor_does_not_call_extra_commands(
            mocker,
    ):
        monitor_test = MonitorTest(mocker=mocker, cluster_nodes=[env.Env.nodename])
        service_command = monitor_test.service_command_factory()
        monitor_test.prepare_monitor_idle()
        initial_service_commands_call_count = int(service_command.call_count)
        monitor_test.log('COMMENT: ensure no extra service commands')
        for _ in range(10):
            monitor_test.do()
        assert service_command.call_count == initial_service_commands_call_count

    @staticmethod
    @pytest.mark.skip
    def test_monitor_ensure_call_service_status_on_services_without_status(
            mocker,
    ):
        monitor_test = MonitorTest(mocker=mocker, cluster_nodes=[env.Env.nodename])
        monitor_test.service_command_factory()
        monitor_test.prepare_monitor_idle()
        monitor_test.monitor._lazy_ready_period = 0.001
        for svc in ["ha1", "ha2", "ha3"]:
            monitor_test.create_svc_config(svc)
        monitor_test.log('COMMENT: ensure call refresh on all service with no status')
        monitor_test.create_service_status("ha3", status="down", overall="down")
        monitor_test.do()
        monitor_test.assert_command_has_been_launched([
            (('ha1', ['status', '--refresh', '--waitlock=0']), {"local": False}),
            (('ha2', ['status', '--refresh', '--waitlock=0']), {"local": False}),
        ])
        monitor_test.assert_command_has_not_been_launched([
            (('ha3', ['status', '--refresh', '--waitlock=0']), {"local": False}),
        ])
        monitor_test.do()
        monitor_test.do()


    @staticmethod
    def test_monitor_ensure_start_is_called_on_non_up_services(
            mocker,
    ):
        monitor_test = MonitorTest(mocker=mocker, cluster_nodes=[env.Env.nodename])
        monitor_test.service_command_factory()
        monitor_test.prepare_monitor_idle()
        monitor_test.monitor._lazy_ready_period = 0.001
        for svc in ["ha1", "ha2", "ha3"]:
            monitor_test.create_svc_config(svc)
        for svc in ["ha1", "ha2"]:
            monitor_test.create_service_status(svc, status="down", overall="down")
        monitor_test.create_service_status("ha3", status="up", overall="up")
        monitor_test.do()
        monitor_test.do()
        monitor_test.assert_command_has_been_launched([
            (('ha1', ['start']), {}),
            (('ha2', ['start']), {}),
        ])
        monitor_test.assert_command_has_not_been_launched([
            (('ha3', ['start']), {}),
        ])

    @staticmethod
    def test_monitor_ensure_no_start_call_when_services_are_up(
            mocker,
    ):
        monitor_test = MonitorTest(mocker=mocker, cluster_nodes=[env.Env.nodename])
        service_command = monitor_test.service_command_factory()
        monitor_test.prepare_monitor_idle()
        monitor_test.monitor._lazy_ready_period = 0.001
        service_command_initial_call_count = int(service_command.call_count)
        for svc in ["ha1", "ha2", "ha3"]:
            monitor_test.create_svc_config(svc)
            monitor_test.create_service_status(svc, status="up", overall="up")
        for _ in range(5):
            monitor_test.do()
        assert service_command.call_count == service_command_initial_call_count

    @staticmethod
    def test_monitor_respect_priority_and_max_parallel(
            mocker,
    ):
        monitor_test = MonitorTest(mocker=mocker, cluster_nodes=[env.Env.nodename])
        monitor_test.service_command_factory()
        monitor_test.prepare_monitor_idle()
        monitor_test.monitor._lazy_ready_period = 0.001
        max_parallel = 3
        shared.NODE._lazy_max_parallel = max_parallel
        # service list ordered by priority
        services = [
            "s9-prio-1", "s8-prio-2", "s7-prio-3", "s6-prio-4",
            "s5-prio-5", "s4-prio-6", "s3-prio-7", "s2-prio-8",
            "s1-prio-9", "ha1", "ha2", "ha3",
        ]
        for svc in services:
            monitor_test.create_svc_config(svc)
            monitor_test.create_service_status(svc, status="down", overall="down")

        monitor_test.log('COMMENT: one do() call to become ready')
        monitor_test.do()

        monitor_test.log('COMMENT: ensure no start actions called yet')
        for svc in services:
            monitor_test.assert_command_has_not_been_launched([((svc, ['start']), {}), ])
        # next calls should be starts, define current call count value
        count = int(monitor_test.service_command.call_count)

        for expected_service_start in [services[0:4], services[4:8], services[8:12]]:
            monitor_test.log('COMMENT: ensure start of %s', expected_service_start)
            monitor_test.do()
            count += max_parallel + 1
            for svc in expected_service_start:
                monitor_test.assert_command_has_been_launched([((svc, ['start']), {})])
                monitor_test.create_service_status(svc, status="up", overall="up")
            assert monitor_test.service_command.call_count == count<|MERGE_RESOLUTION|>--- conflicted
+++ resolved
@@ -210,14 +210,11 @@
     ):
         if not os.path.exists(svc_pathvar(path)):
             os.makedirs(svc_pathvar(path))
-<<<<<<< HEAD
-        now = time.time()
-=======
         # ensure status time is newer than config
         # without this delay, another automatic need for status may be called
         # if config time == status time
         time.sleep(0.00001)
->>>>>>> 5137e658
+        now = time.time()
         status = {
             "avail": status,
             "overall": overall,
@@ -602,6 +599,7 @@
         monitor_test.monitor._lazy_ready_period = 0.001
         max_parallel = 3
         shared.NODE._lazy_max_parallel = max_parallel
+        count = int(monitor_test.service_command.call_count)
         # service list ordered by priority
         services = [
             "s9-prio-1", "s8-prio-2", "s7-prio-3", "s6-prio-4",
